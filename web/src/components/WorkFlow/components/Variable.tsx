/*
 * @LastEditors: biz
 */
import { Variable as FlowVariable, ObjectVariable } from '@/py2js/variables.js';
import { DeleteOutlined, EditOutlined, FileOutlined, FunctionOutlined, PlusOutlined } from '@ant-design/icons';
import type { ProFormInstance } from '@ant-design/pro-components';
import { ProForm, ProFormRadio, ProFormSwitch, ProFormText } from '@ant-design/pro-components';
import { useIntl } from '@umijs/max';
import { useControllableValue, useHover, useMount, useResetState, useUpdateEffect } from 'ahooks';
import { Button, Modal } from 'antd';
import { memo, useRef, useState } from 'react';

interface VariableItem {
    name: string;
    display_name: string;
    max_length?: number;
<<<<<<< HEAD
    required: boolean;
=======
    required: boolean | 0 | 1;
>>>>>>> 24e4baa0
    type: string;
}

interface VariableList {
    variables?: VariableItem[];
    onChange?: (obj: { value: VariableItem[]; free: ObjectVariable }) => void;
    title?: React.ReactNode;
<<<<<<< HEAD
    variableTypes?: string[];
=======
    variableTypes?: ('string' | 'number' | 'json' | 'file')[];
    readonly?: boolean;
>>>>>>> 24e4baa0
}

type VariableProps = VariableItem & {
    onEdit: () => void;
    onDel: () => void;
    key: number;
};

const Variable = memo((props: VariableProps) => {
    const ref = useRef(null);
    const isHovering = useHover(ref);
    const intl = useIntl();
    const typeObject = {
        string: <img src="/icons/text.svg" className="size-4" />,
        long_string: intl.formatMessage({ id: 'workflow.vars.paragraph', defaultMessage: '' }),
        number: <img src="/icons/number.svg" className="size-4" />,
        json: <img src="/icons/json.svg" className="size-4" />,
        file:<FileOutlined />
    };
    return (
        <div
            ref={ref}
<<<<<<< HEAD
            className="flex bg-white gap-2 justify-between truncate h-10 items-center p-2 border border-slate-300 hover:border-blue-400 rounded-md mt-2 cursor-pointer"
=======
            className={`flex bg-white gap-2 justify-between truncate h-10 items-center p-2 border border-slate-300 ${
                props.readonly ? 'border-slate-200' : 'hover:border-blue-400'
            } rounded-md mt-2 cursor-pointer`}
>>>>>>> 24e4baa0
        >
            <div className="flex items-center gap-1 truncate">
                <div>
                    <FunctionOutlined />
                </div>

                <div className="max-w-28 truncate font-bold">{props.name}</div>
                <div className="max-w-20 truncate text-gray-500">{props.display_name}</div>
            </div>
            <div className="shrink-0">
                {isHovering ? (
                    <div className="flex gap-1 ">
                        <Button type="text" icon={<EditOutlined />} onClick={props.onEdit}></Button>
                        <Button
                            type="text"
                            icon={<DeleteOutlined />}
                            onClick={props.onDel}
                        ></Button>
                    </div>
                ) : (
                    <div className="flex items-center gap-2 ">
<<<<<<< HEAD
                        {props.required && <div className="text-slate-500 text-xs">{intl.formatMessage({ id: 'workflow.vars.required',defaultMessage:'' })}</div>}
                        <div>{typeObject[props.type]}</div>
=======
                        {(props.required || props.required == 1) && (
                            <div className="text-slate-500 text-xs">
                                {intl.formatMessage({
                                    id: 'workflow.vars.required',
                                    defaultMessage: '',
                                })}
                            </div>
                        )}
                        <div>{typeObject[props.type] || props.type}</div>
>>>>>>> 24e4baa0
                    </div>
                )}
            </div>
        </div>
    );
});

export default memo((props: VariableList) => {
    const intl = useIntl();
    const [isModalOpen, setIsModalOpen] = useState(false);
    const [editIndex, setEditIndex] = useState(-1);
    const [formDefault, setFormDefault, resetFormDefault] = useResetState({
        name: '',
        display_name: '',
        max_length: 48,
        required: true,
        type: 'string',
    });
    const formRef = useRef<ProFormInstance>();
    const [variables, setVariables] = useControllableValue(props?.variables || [], {
        defaultValue: [],
    });

    useMount(() => {
        props?.variables && setVariables(props.variables);
    });
    const objectTransformFlow = (): ObjectVariable => {
        const flowObjectVariable = new ObjectVariable('input_var', 'Input Object Variable');
        variables.forEach(item => {
            const variable = new FlowVariable(
                item.name,
                item.type == 'long_string' ? 'string' : item.type,
                '',
                item.display_name,
                item.required,
                item.max_length,
            );
            flowObjectVariable.addProperty(item.name, variable);
        });

        return flowObjectVariable;
    };

    useUpdateEffect(() => {
        objectTransformFlow();
        props.onChange?.({
            value: variables,
            free: objectTransformFlow(),
        });
    }, [variables]);

    const handleOk = () => {
        formRef.current?.submit();
    };

    const [type, setType] = useState('string');
    const finishForm = e => {
        setIsModalOpen(false);
        if (editIndex !== -1) {
            setVariables(prev => {
                const newVariables = [...prev];
                newVariables[editIndex] = e;
                console.log(newVariables);

                return newVariables;
            });
            return;
        }
        setVariables(prev => [...prev, e]);
    };

    const delVariable = index => {
        setVariables(prev => prev.filter((item, i) => i !== index));
    };
    const editVariable = index => {
        const item = variables[index];
        formRef.current?.setFieldsValue(item);
        setIsModalOpen(true);
        setEditIndex(index);
    };
    return (
        <>
            <div>
                <div className="flex justify-between items-center pt-4">
<<<<<<< HEAD
                    {props.title || <div>{intl.formatMessage({ id: 'workflow.vars.inputFields' })}</div>}
                    <Button
                        onClick={() => {
                            formRef.current?.resetFields();
                            resetFormDefault();
                            setEditIndex(-1);
                            setIsModalOpen(true);
                        }}
                        type="text"
                        shape="default"
                        icon={<PlusOutlined />}
                    />
                </div>
                <div>
                    {variables.map((item, index) => (
                        <Variable
                            {...item}
                            key={index}
                            onEdit={() => editVariable(index)}
                            onDel={() => delVariable(index)}
                        ></Variable>
                    ))}
=======
                    {props.title || (
                        <div>{intl.formatMessage({ id: 'workflow.vars.inputFields' })}</div>
                    )}
                    {!readonly && (
                        <Button
                            onClick={() => {
                                formRef.current?.resetFields();
                                resetFormDefault();
                                setEditIndex(-1);
                                setIsModalOpen(true);
                            }}
                            type="text"
                            shape="default"
                            icon={<PlusOutlined />}
                        />
                    )}
                </div>
                <div>
                    {variables.length === 0 ? (
                        <Button
                            onClick={() => {
                                formRef.current?.resetFields();
                                resetFormDefault();
                                setEditIndex(-1);
                                setIsModalOpen(true);
                            }}
                            className='w-full mt-2'
                            type="dashed"
                            icon={<PlusOutlined />}
                        >
                            {intl.formatMessage({ id: 'workflow.vars.addVariable' })}
                        </Button>
                    ) : (
                        variables.map((item, index) => (
                            <Variable
                                {...item}
                                key={index}
                                readonly={readonly}
                                onEdit={() => editVariable(index)}
                                onDel={() => delVariable(index)}
                            ></Variable>
                        ))
                    )}
>>>>>>> 24e4baa0
                </div>
            </div>

            <Modal
                title={intl.formatMessage({ id: 'workflow.vars.createVariable' })}
                open={isModalOpen}
                onOk={handleOk}
                forceRender={true}
                onCancel={() => setIsModalOpen(false)}
            >
                <ProForm
                    submitter={{
                        render: () => null,
                    }}
                    initialValues={formDefault}
                    formRef={formRef}
                    onFinish={finishForm}
                    autoComplete="off"
                    className="mt-6"
                >
                    <ProFormRadio.Group
                        radioType="button"
                        layout="horizontal"
                        label={intl.formatMessage({ id: 'workflow.vars.variableType' })}
                        name={'type'}
                        fieldProps={{
                            buttonStyle: 'solid',
                            onChange: e => setType(e.target.value),
                        }}
                        options={
                            props.variableTypes?.map(type => ({
                                label: intl.formatMessage({ id: `workflow.vars.${type}` }),
                                value: type,
                            })) || [
                                {
                                    label: intl.formatMessage({ id: 'workflow.vars.string' }),
                                    value: 'string',
                                },
                                {
                                    label: intl.formatMessage({ id: 'workflow.vars.number' }),
                                    value: 'number',
                                },
                            ]
                        }
                    />
                    <ProFormText
                        name={'name'}
                        label={intl.formatMessage({ id: 'workflow.vars.variableName' })}
                        fieldProps={{
                            autoComplete: 'off',
                        }}
                        rules={[
                            {
                                required: true,
                                message: intl.formatMessage({
                                    id: 'workflow.vars.enterVariableName',
                                }),
                            },
                            {
                                pattern: /^[a-zA-Z0-9_]+$/,
                                message: intl.formatMessage({
                                    id: 'workflow.vars.variableNamePattern',
                                }),
                            },
                            {
                                validator: (rule, value) => {
                                    if (
                                        variables.some(item => item.name === value) &&
                                        editIndex === -1
                                    ) {
                                        return Promise.reject(
                                            intl.formatMessage({
                                                id: 'workflow.vars.variableNameExists',
                                            }),
                                        );
                                    }
                                    return Promise.resolve();
                                },
                            },
                        ]}
                    ></ProFormText>
                    <ProFormText
                        name={'display_name'}
                        label={intl.formatMessage({ id: 'workflow.vars.displayName' })}
                    ></ProFormText>
                    {/* {type !== 'number' && (
                        <ProFormDigit name={'max_length'} label=""></ProFormDigit>
                    )} */}
                    <ProFormSwitch
                        name={'required'}
                        label={intl.formatMessage({ id: 'workflow.vars.isRequired' })}
                    ></ProFormSwitch>
                </ProForm>
            </Modal>
        </>
    );
});<|MERGE_RESOLUTION|>--- conflicted
+++ resolved
@@ -14,11 +14,7 @@
     name: string;
     display_name: string;
     max_length?: number;
-<<<<<<< HEAD
-    required: boolean;
-=======
     required: boolean | 0 | 1;
->>>>>>> 24e4baa0
     type: string;
 }
 
@@ -26,12 +22,8 @@
     variables?: VariableItem[];
     onChange?: (obj: { value: VariableItem[]; free: ObjectVariable }) => void;
     title?: React.ReactNode;
-<<<<<<< HEAD
-    variableTypes?: string[];
-=======
     variableTypes?: ('string' | 'number' | 'json' | 'file')[];
     readonly?: boolean;
->>>>>>> 24e4baa0
 }
 
 type VariableProps = VariableItem & {
@@ -54,13 +46,9 @@
     return (
         <div
             ref={ref}
-<<<<<<< HEAD
-            className="flex bg-white gap-2 justify-between truncate h-10 items-center p-2 border border-slate-300 hover:border-blue-400 rounded-md mt-2 cursor-pointer"
-=======
             className={`flex bg-white gap-2 justify-between truncate h-10 items-center p-2 border border-slate-300 ${
                 props.readonly ? 'border-slate-200' : 'hover:border-blue-400'
             } rounded-md mt-2 cursor-pointer`}
->>>>>>> 24e4baa0
         >
             <div className="flex items-center gap-1 truncate">
                 <div>
@@ -82,10 +70,6 @@
                     </div>
                 ) : (
                     <div className="flex items-center gap-2 ">
-<<<<<<< HEAD
-                        {props.required && <div className="text-slate-500 text-xs">{intl.formatMessage({ id: 'workflow.vars.required',defaultMessage:'' })}</div>}
-                        <div>{typeObject[props.type]}</div>
-=======
                         {(props.required || props.required == 1) && (
                             <div className="text-slate-500 text-xs">
                                 {intl.formatMessage({
@@ -95,7 +79,6 @@
                             </div>
                         )}
                         <div>{typeObject[props.type] || props.type}</div>
->>>>>>> 24e4baa0
                     </div>
                 )}
             </div>
@@ -180,30 +163,6 @@
         <>
             <div>
                 <div className="flex justify-between items-center pt-4">
-<<<<<<< HEAD
-                    {props.title || <div>{intl.formatMessage({ id: 'workflow.vars.inputFields' })}</div>}
-                    <Button
-                        onClick={() => {
-                            formRef.current?.resetFields();
-                            resetFormDefault();
-                            setEditIndex(-1);
-                            setIsModalOpen(true);
-                        }}
-                        type="text"
-                        shape="default"
-                        icon={<PlusOutlined />}
-                    />
-                </div>
-                <div>
-                    {variables.map((item, index) => (
-                        <Variable
-                            {...item}
-                            key={index}
-                            onEdit={() => editVariable(index)}
-                            onDel={() => delVariable(index)}
-                        ></Variable>
-                    ))}
-=======
                     {props.title || (
                         <div>{intl.formatMessage({ id: 'workflow.vars.inputFields' })}</div>
                     )}
@@ -247,7 +206,6 @@
                             ></Variable>
                         ))
                     )}
->>>>>>> 24e4baa0
                 </div>
             </div>
 
