/*
 * @LastEditors: biz
 */
import { getUploadUrl } from '@/api/createkb';
import { getDealtWithInfo, updateDealtWith } from '@/api/workflow';
import { Prompt } from '@/py2js/prompt';
import { ArrayVariable, createVariableFromObject, Variable } from '@/py2js/variables';
import useUserStore from '@/store/user';
import useSocketStore from '@/store/websocket';
import { CheckOutlined, CloseOutlined, InboxOutlined } from '@ant-design/icons';
import {
    ProCard,
    ProForm,
    ProFormDependency,
    ProFormSelect,
    ProFormTextArea,
    ProFormUploadDragger,
    ProFormUploadDraggerProps,
} from '@ant-design/pro-components';
import { useIntl } from '@umijs/max';
import { useMount, useRequest, useUpdateEffect } from 'ahooks';
import { Alert, Button, List, message, Typography } from 'antd';
import _ from 'lodash';
import { memo, useCallback, useEffect, useRef, useState } from 'react';
import { NOT_SHOW_INPUT_RESULT_NODE, UPLOAD_FILES_KEY } from '../../config';
import useStore from '../../store';
import { BlockEnum } from '../../types';
import CodeEditor from '../Editor/CodeEditor';

import useSaveWorkFlow from '../../saveWorkFlow';
const { Text } = Typography;
const { ErrorBoundary } = Alert;
export default memo((props: any) => {
    const intl = useIntl();
    const [show, setShow] = useState(false);
    const dealtWithData = useUserStore(state => state.dealtWithData);
    const setDealtWithData = useUserStore(state => state.setDealtWithData);
    const setPrevConfirmDealtWith = useUserStore(state => state.setPrevConfirmDealtWith);
    const setSubmitPromptId = useUserStore(state => state.setSubmitPromptId);
    const setFlowMessage = useSocketStore(state => state.setFlowMessage);
    const getNeedHumanConfirmMessage = useSocketStore(state => state.getNeedHumanConfirmMessage);
    const flowMessage = useSocketStore(state => state.flowMessage);
    const [dealtWithInfo, setDealtWithInfo] = useState<any>(null);
    const [execId, setExecId] = useState<string>('');
    const [buttonLoading, setButtonLoading] = useState(false);

    const { loading, runAsync } = useRequest(getDealtWithInfo, {
        manual: true,
    });
    useEffect(() => {
        setShow(!!dealtWithData);
        // setPrevConfirmDealtWith(null)
        const id = dealtWithData?.exec_id;
        console.log(dealtWithData, id);
        setExecId(id);
        if (id) {
            getHumanMessage(id);
        }
        return () => {
            setShow(false);
        };
    }, [dealtWithData]);
    // useWhyDidYouUpdate('dealtWithData', dealtWithData);

    const getHumanMessage = id => {
        if (loading) return;
        runAsync(id).then(res => {
            console.log(res);

            if (res.data) {
                setDealtWithInfo(res.data);
                setButtonLoading(false);
            }
        });
    };

    useUpdateEffect(() => {
        if(!show) return;
        const newHumanMessage = flowMessage.find(
            item => item?.data?.node_exec_data?.node_exec_id == execId,
        );


        if (newHumanMessage) {
            getHumanMessage(execId);
        }
    }, [flowMessage]);

    const submitPrompt = e => {
        setButtonLoading(true);
        updateDealtWith(execId, {
            correct_prompt: new Prompt('', e.prompt, ''),
            operation: 1,
            outputs: dealtWithInfo?.outputs || null,
        }).then(res => {
            if (res.code == 0) {
                setShow(false);
                props?.onSubmit?.(execId);
                setSubmitPromptId(execId);
                setPrevConfirmDealtWith(dealtWithData);
                setDealtWithData(null);
            }
        });
    };
    const delHumanMessage = id => {
        const newFlowMessage = flowMessage.map(
            item =>{
                if(
                    item?.data?.node_exec_data?.node_exec_id == id &&
                    item?.type == 'workflow_need_human_confirm'
                ){
                    item.need_human_confirm=0
<<<<<<< HEAD
                    if(item?.data){
=======
                    if(item.data!=undefined){
>>>>>>> 7d2d6bba
                        item.data.need_human_confirm=0
                    }
                }
                return item;
            }

        );
        setFlowMessage(newFlowMessage);
    };

    const confirmDealtWith = () => {
        updateDealtWith(execId, {
            operation: 0,
            outputs: dealtWithInfo?.outputs || null,
        }).then(res => {
            if (res.code == 0) {
                setShow(false);
                setSubmitPromptId(execId);
                delHumanMessage(execId);
                setPrevConfirmDealtWith(dealtWithData);
                setDealtWithData(null);
            }
        });
    };

    const LLMContent = useCallback(() => {
        const nodeType = dealtWithInfo?.node_type;
        // console.log(dealtWithInfo, nodeType);

        return (
            <>
                <div className="flex flex-col gap-2 mt-4">
                    {nodeType != BlockEnum.LLM && (
                        <div className="h-80">
                            <CodeEditor
                                language="python3"
                                value={dealtWithInfo?.inputs}
                                readOnly
                                isJSONStringifyBeauty
                                onChange={() => {}}
                                title={`input`}
                            ></CodeEditor>
                        </div>
                    )}
                    {dealtWithInfo?.correct_llm_history?.length > 0 && (
                        <List
                            header={
                                <Typography.Title level={5}>
                                    {intl.formatMessage({
                                        id: 'workflow.historyPrompt',
                                        defaultMessage: 'prompt',
                                    })}
                                </Typography.Title>
                            }
                            dataSource={dealtWithInfo?.correct_llm_history}
                            renderItem={item => (
                                <List.Item>{item?.correct_prompt?.user?.value}</List.Item>
                            )}
                        ></List>
                    )}

                    <div className="h-80">
                        <CodeEditor
                            language="python3"
                            value={dealtWithInfo?.outputs}
                            readOnly
                            isJSONStringifyBeauty
                            onChange={() => {}}
                            title={`output`}
                        ></CodeEditor>
                    </div>
                </div>
                <ProForm
                    submitter={{
                        resetButtonProps: false,
                        submitButtonProps: {
                            className: 'w-full',
                            // type:'default'
                        },
                        searchConfig: {
                            submitText: intl.formatMessage({ id: 'workflow.xz' }),
                        },
                    }}
                    loading={buttonLoading}
                    onFinish={submitPrompt}
                >
                    <div className="flex ">
                        <div className="flex-1 pt-2 border-stone-300 border rounded-md my-2">
                            <div className="px-2 flex justify-between cursor-default">
                                <div>
                                    <div className="text-sm text-gray-500 font-bold pb-1">
                                        Prompt
                                    </div>
                                </div>
                                <div></div>
                            </div>
                            <div className=" pb-6">
                                <ProFormTextArea
                                    formItemProps={{
                                        className: 'mb-0',
                                    }}
                                    name="prompt"
                                    fieldProps={{
                                        variant: 'borderless',
                                        placeholder: intl.formatMessage({
                                            id: 'workflow.requireInputPrompt',
                                        }),
                                        autoSize: { minRows: 2, maxRows: 40 },
                                        count: {
                                            show: ({ value, count, maxLength }) => {
                                                return (
                                                    <div className="pr-2 text-blue-400">
                                                        {count}
                                                    </div>
                                                );
                                            },
                                        },
                                    }}
                                />
                            </div>
                        </div>
                    </div>
                </ProForm>
            </>
        );
    }, [dealtWithInfo]);

    const HumanContent = useCallback(() => {
        const inputVar = dealtWithInfo?.node_graph?.data?.input;
        const inputs = inputVar?.properties;
        const requires_upload = dealtWithInfo?.node_graph?.data?.requires_upload;
        const import_to_knowledge_base =
            dealtWithInfo?.node_graph?.data?.import_to_knowledge_base?.input;
        console.log('requires_upload', dealtWithInfo, requires_upload);

        const datasetData = useStore(state => state.datasetData);

        if (!inputs) {
            return (
                <>
                    {intl.formatMessage({
                        id: 'workflow.requireInputPrompt',
                        defaultMessage: '',
                    })}
                </>
            );
        }
        const inputsArr = Object.values(inputs);
        const submitHuman = e => {
            console.log(e);
            const input = createVariableFromObject(inputVar);
            if (inputsArr.length > 0) {
                const variables = Object.entries(e).filter(([key, value]) =>
                    key.startsWith('variables.'),
                );
                variables.forEach(([key, value]) => {
                    input.properties[key.replace('variables.', '')].value = value;
                });
            }
            const freeFile = new ArrayVariable(UPLOAD_FILES_KEY, 'array[number]');
            e.file &&
                e.file.forEach(x => {
                    const fileVariable = new Variable(
                        x.uid,
                        'number',
                        x?.response?.data?.file_id || 0,
                    );
                    freeFile.addValue(fileVariable);
                });
            input.addProperty(UPLOAD_FILES_KEY, freeFile);
            console.log(input, freeFile);

            const knowledge_base_mapping = dealtWithInfo?.node_graph?.data
                ?.knowledge_base_mapping || {
                input: {},
                output: {},
            };
            Object.entries(e).forEach(([key, value]) => {
                if (key.startsWith('dataset.')) {
                    if (!knowledge_base_mapping.input[UPLOAD_FILES_KEY]) {
                        knowledge_base_mapping.input[UPLOAD_FILES_KEY] = {};
                    }
                    knowledge_base_mapping.input[UPLOAD_FILES_KEY][key.replace('dataset.', '')] =
                        value;
                }
            });
            console.log(knowledge_base_mapping);
            updateDealtWith(execId, {
                operation: 0,
                inputs: input,
                outputs: null,
                correct_prompt: null,
                knowledge_base_mapping,
            }).then(res => {
                if (res.code == 0) {
                    setShow(false);
                    setPrevConfirmDealtWith(dealtWithData);
                    setDealtWithData(null);
                    setSubmitPromptId(execId);
                    delHumanMessage(execId);
                }
            });
        };

        const uploadProps: ProFormUploadDraggerProps = {
            icon: <InboxOutlined></InboxOutlined>,
            title: intl.formatMessage({
                id: 'workflow.uploadFileText',
                defaultMessage: '，',
            }),
            description: intl.formatMessage({ id: 'workflow.uploadFileDes' }),

            accept: '.txt,.md,.pdf,.html,.xlsx,.xls,.docx,.csv',

            fieldProps: {
                listType: 'picture',
                name: 'file',
                multiple: true,
                headers: {
                    Authorization: `Bearer ${localStorage.getItem('token')}`,
                },
                action: getUploadUrl,
                beforeUpload(file) {
                    // const allowedTypes = [
                    //     'text/plain', // TXT
                    //     'text/markdown', // MARKDOWN
                    //     'application/pdf', // PDF
                    //     'text/html', // HTML
                    //     'application/vnd.openxmlformats-officedocument.spreadsheetml.sheet', // XLSX
                    //     'application/vnd.ms-excel', // XLS
                    //     'application/vnd.openxmlformats-officedocument.wordprocessingml.document', // DOCX
                    //     'text/csv', // CSV
                    // ];

                    // // Check if the file type is allowed
                    // const isAllowedType = allowedTypes.includes(file.type);
                    // if (!isAllowedType) {
                    //     message.error('');
                    // }

                    // Check if the file size is less than 15MB
                    const isLt15M = file.size / 1024 / 1024 < 15;
                    if (!isLt15M) {
                        message.error(intl.formatMessage({ id: 'workflow.uploadFileErrorText' }));
                    }

                    return isLt15M;
                },
            },
        };
        return (
            <div className="mt-4">
                <ProForm
                    // layout="horizontal"
                    submitter={{
                        resetButtonProps: false,
                        submitButtonProps: {
                            className: 'w-full',
                        },
                        searchConfig: {
                            submitText: intl.formatMessage({
                                id: 'workflow.checked',
                                defaultMessage: '',
                            }),
                        },
                    }}
                    onFinish={submitHuman}
                >
                    {inputsArr.map(item => {
                        return (
                            <ProFormTextArea
                                key={item.name}
                                label={item.display_name}
                                name={`variables.${item.name}`}
                                required={item.required}
                                rules={[
                                    {
                                        required: item.required,
                                        message: intl.formatMessage({ id: 'workflow.toInput' }),
                                    },
                                ]}
                            />
                        );
                    })}
                    {requires_upload && (
                        <ProFormUploadDragger name="file" {...uploadProps}></ProFormUploadDragger>
                    )}
                    <ProFormDependency name={['file']}>
                        {({ file }) =>
                            (import_to_knowledge_base &&
                                file?.length > 0 &&
                                file?.map(x => {
                                    return (
                                        <ProFormSelect
                                            key={x.uid}
                                            label={x.name}
                                            name={`dataset.${x.uid}`}
                                            options={datasetData?.list || []}
                                            required={true}
                                            rules={[
                                                {
                                                    required: true,
                                                    message: intl.formatMessage({
                                                        id: 'workflow.select_to_knowledge_base',
                                                    }),
                                                },
                                            ]}
                                        ></ProFormSelect>
                                    );
                                })) ||
                            null
                        }
                    </ProFormDependency>
                </ProForm>
            </div>
        );
    }, [dealtWithInfo]);
    const flattenObjectProperties = obj => {
        if (obj.type !== 'object' || !obj.properties) {
            return [obj];
        }

        const result = [];

        const flatten = (item, parentKey = '') => {
            _.forOwn(item, (value, key) => {
                const newKey = parentKey ? `${parentKey}.${key}` : key;
                if (value.type === 'object' && value.properties) {
                    flatten(value.properties, newKey);
                } else {
                    result.push({ ...value, name: newKey });
                }
            });
        };

        flatten(obj.properties);
        return result;
    };
    // const arrayToObject = arr => {
    //     return arr.reduce((acc, item) => {
    //         acc[item.name] = item.value;
    //         return acc;
    //     }, {});
    // };
    const CustomContent = useCallback(() => {
        console.log(dealtWithInfo);
        const input = dealtWithInfo?.inputs;
        const formRef = useRef(null);
        const [outputs, setOutputs] = useState([]);
        const [outputsValue, setOutputsValue] = useState({});
        const [messageApi, contextHolder] = message.useMessage();
        useMount(() => {
            if (dealtWithInfo?.outputs) {
                setOutputs(flattenObjectProperties(dealtWithInfo?.outputs));
                setOutputsValue(JSON.stringify(flattenObjectProperties(dealtWithInfo?.outputs)));
            }
        });
        const submitOutputs = () => {
            let outputs = {};
            try {
                outputs = JSON.parse(outputsValue);
                console.log(outputs, outputs[0]);
                updateDealtWith(execId, {
                    outputs: _.isArray(outputs) ? outputs[0] : outputs,
                }).then(res => {
                    if (res.code == 0) {
                        messageApi.success(
                            intl.formatMessage({
                                id: 'workflow.checkSc',
                                defaultMessage: '',
                            }),
                        );
                        setShow(false);
                        setSubmitPromptId(execId);
                        delHumanMessage(execId);
                        setPrevConfirmDealtWith(dealtWithData);
                        setDealtWithData(null);
                    }
                });
            } catch (error) {
                console.log(error);
                messageApi.error(
                    intl.formatMessage({
                        id: 'workflow.checkOutputMessageError',
                        defaultMessage: ',',
                    }),
                );
            }
        };
        return (
            <div>
                {contextHolder}
                <div className="flex flex-col gap-2 pt-4">
                    {!NOT_SHOW_INPUT_RESULT_NODE.includes(dealtWithInfo?.node_type) && (
                        <div>
                            <Typography.Title level={5}>Inputs</Typography.Title>
                            <div className="h-80">
                                <CodeEditor
                                    language="python3"
                                    value={dealtWithInfo?.inputs}
                                    readOnly
                                    isJSONStringifyBeauty
                                    onChange={value => {
                                        setOutputsValue(value);
                                    }}
                                    // title={`input`}
                                ></CodeEditor>
                            </div>
                        </div>
                    )}
                    <Typography.Title level={5}>
                        Outputs(
                        {intl.formatMessage({ id: 'workflow.toEdit', defaultMessage: '' })})
                    </Typography.Title>
                    <div className="h-80">
                        <CodeEditor
                            language="python3"
                            value={dealtWithInfo?.outputs}
                            isJSONStringifyBeauty
                            onChange={value => {
                                setOutputsValue(value);
                            }}
                            // title={`output`}
                        ></CodeEditor>
                        {/* <ProForm
                            formRef={formRef}
                            submitter={{
                                searchConfig: {
                                    submitText: '',
                                },
                                submitButtonProps: {
                                    className: 'w-full',
                                },
                                resetButtonProps: false,
                            }}
                        >
                            {outputs.map((item) => {
                                return (
                                    <ProFormTextArea
                                        key={item.name}
                                        label={item.name}
                                        name={`${item.name}`}
                                        required={true}
                                        rules={[{ required: true, message: '' }]}
                                    ></ProFormTextArea>
                                );
                            })}
                        </ProForm> */}
                    </div>
                    <Button type="primary" onClick={submitOutputs} className="w-full mt-4">
                        {intl.formatMessage({ id: 'workflow.checked', defaultMessage: '' })}
                    </Button>
                    {/* {
                    inputs?.map((item)=>{
                        return (
                            <div className='border rounded-md p-2 '>
                                <div>{item.name}</div>
                                <div>{item.value}</div>
                            </div>
                        )
                    })
                 } */}
                </div>
            </div>
        );
    }, [dealtWithInfo]);
    const saveWorkFlow = useSaveWorkFlow();
    const [submitErrorLoading, setSubmitErrorLoading] = useState(false);
    const RenderContent = useCallback(() => {
        const nodeType = dealtWithInfo?.node_type;

        if (dealtWithInfo?.status == 4) {
            return (
                <div>
                    <Alert
                        message={`${dealtWithInfo?.error}`}
                        type="error"
                        className="mt-4"
                    ></Alert>
                    <Button
                        type="primary"
                        variant="solid"
                        className="w-full mt-4"
                        loading={submitErrorLoading}
                        onClick={async e => {
                            setSubmitErrorLoading(true);
                            await saveWorkFlow();
                            updateDealtWith(dealtWithInfo.exec_id, {}).then(async res => {
                                if (res.code == 0) {
                                    // message.success('');
                                }
                                delHumanMessage(dealtWithInfo.exec_id);
                                setShow(false);
                                setPrevConfirmDealtWith(dealtWithData);
                                setDealtWithData(null);
                                props?.onSubmit?.(execId);
                                setSubmitPromptId(execId);
                                setSubmitErrorLoading(false);
                            });
                        }}
                    >
                        {intl.formatMessage({
                            id: 'workflow.resetRun',
                            defaultMessage: '',
                        })}
                    </Button>
                </div>
            );
        }
        if (nodeType == BlockEnum.Human) {
            return <HumanContent></HumanContent>;
        } else if (
            nodeType == BlockEnum.LLM ||
            nodeType == BlockEnum.Agent ||
            nodeType == BlockEnum.TaskGeneration
        ) {
            return <LLMContent></LLMContent>;
        }
        return <CustomContent></CustomContent>;
    }, [dealtWithInfo]);
    const ConfirmDealtWithBtn = () => {
        const nodeType = dealtWithInfo?.node_type;
        if (
            nodeType == BlockEnum.LLM ||
            nodeType == BlockEnum.Agent ||
            nodeType == BlockEnum.TaskGeneration
        ) {
            return (
                <Button
                    type="text"
                    onClick={confirmDealtWith}
                    className="text-green-500"
                    disabled={buttonLoading}
                    icon={<CheckOutlined></CheckOutlined>}
                >
                    {intl.formatMessage({
                        id: 'workflow.checkBackLogs',
                        defaultMessage: '',
                    })}
                </Button>
            );
        }
        return null;
    };
    return show ? (
        <ProCard
            className="w-[400px] border border-blue-300 fixed  top-[65px] right-2 z-20 run_workflow"
            style={{ height: 'calc(100vh - 10px - 75px)' }}
            extra={
                <div className="flex gap-2">
                    {<ConfirmDealtWithBtn></ConfirmDealtWithBtn>}
                    <Button
                        onClick={() => {
                            setShow(false);
                            setDealtWithData(null);
                        }}
                        type="text"
                        icon={<CloseOutlined></CloseOutlined>}
                    ></Button>
                </div>
            }
            title={
                <Typography.Title level={5}>
                    {intl.formatMessage({ id: 'workflow.backlogs', defaultMessage: '' })}
                </Typography.Title>
            }
            bodyStyle={{
                overflowY: 'auto',
                marginTop: '20px',
                boxSizing: 'border-box',
                height: '100%',
            }}
        >
            <div>
                <div>
                    <Typography.Title level={5}>
                        {dealtWithInfo?.node_graph?.data?.title}
                    </Typography.Title>
                </div>
                <div>
                    <Typography.Text>{dealtWithInfo?.node_graph?.data?.desc}</Typography.Text>
                </div>
                {RenderContent()}
            </div>
        </ProCard>
    ) : null;
});<|MERGE_RESOLUTION|>--- conflicted
+++ resolved
@@ -110,11 +110,7 @@
                     item?.type == 'workflow_need_human_confirm'
                 ){
                     item.need_human_confirm=0
-<<<<<<< HEAD
-                    if(item?.data){
-=======
                     if(item.data!=undefined){
->>>>>>> 7d2d6bba
                         item.data.need_human_confirm=0
                     }
                 }
