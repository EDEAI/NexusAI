--- conflicted
+++ resolved
@@ -161,10 +161,6 @@
                                         {intl.formatMessage({ id: 'skill.add' })}
                                     </Button>
                                 </div>
-<<<<<<< HEAD
-                            </div>
-                            <div className="w-full flex justify-start items-center text-xs font-medium px-2.5 text-[#555555] h-12 bg-[#F7F7F7] rounded-t-lg">
-=======
                             </div> */}
                             {!loading && (
                                 <div className="mb-[30px]">
@@ -193,7 +189,6 @@
                             )}
 
                             {/* <div className="w-full flex justify-start items-center text-xs font-medium px-2.5 text-[#555555] h-12 bg-[#F7F7F7] rounded-t-lg">
->>>>>>> 24e4baa0
                                 <div className="w-48 mr-5 ml-[10px]">
                                     {intl.formatMessage({ id: 'skill.variable.name' })}
                                 </div>
