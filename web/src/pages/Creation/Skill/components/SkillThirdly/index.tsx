import Callword from '@/components/callword';
import { ObjectVariable, Variable as SkillVariable } from '@/py2js/variables.js';
import { DeleteOutlined, PlusOutlined } from '@ant-design/icons';
import { useIntl } from '@umijs/max';
import { Button, Form, Input, Radio, Select } from 'antd';
import React, { useEffect, useState } from 'react';

const { TextArea, Search } = Input;

interface ChildProps {
    loading: boolean;
    ThirdlyValue: (value: any) => void;
    handleBack: (value: any) => void;
    Thirdlyref: any;
    Skillinfo: any;
    setSkillInfo: any;
    Operationbentate: any;
    firstjudgingcondition: any;
    pageKeyfun: any;
    skillmenudisabled: any;
    setskillmenudisabled: any;
    skillupdata: any;
}
const SkillThirdly: React.FC<ChildProps> = ({
    loading,
    ThirdlyValue,
    Thirdlyref,
    handleBack,
    Skillinfo,
    setSkillInfo,
    Operationbentate,
    firstjudgingcondition,
    pageKeyfun,
    skillmenudisabled,
    setskillmenudisabled,
    skillupdata,
}) => {
    const intl = useIntl();
    const [skillRun, setSkillRun] = useState<any>(null);

    useEffect(() => {}, []);
    const SkillRadioType = (e: any) => {
        // setSkill_Radio_Type(e.target.value);
        setSkillInfo({ ...Skillinfo, output_type: e.target.value });
    };
    const ThirdlyChange = (value: any) => {
        const input_variables = new ObjectVariable('output', '', '');
        value.users.forEach((item: any) => {
            const variable = new SkillVariable(
                item.name,
                item.type ? item.type : 'string',
                '',
                item.content,
                false,
            );
            input_variables.addProperty(item.name, variable);
        });
        const data = {
            output_type: Skillinfo.output_type,
            output_variables: input_variables,
        };
        ThirdlyValue(data);
    };
    //
    const updata = () => {
        if (firstjudgingcondition(Thirdlyref.getFieldsValue().users, 2)) {
        } else {
            Thirdlyref.validateFields()
                .then(value => {
                    skillupdata();
                })
                .catch(err => {});
            // pageKeyfun('4')
            // setskillmenudisabled({ ...skillmenudisabled, second: false, })
        }
    };

    return (
        <div style={{ height: '100%' }}>
            <div className="flex align-center justify-between mt-[30px]">
                <div className="text-base font-medium mb-[30px] text-[#333333]">
                    {' '}
                    {intl.formatMessage({ id: 'skill.menu.output' })}
                </div>
            </div>
            <Form
                name="dynamic_form_nest_item"
                onFinish={ThirdlyChange}
                style={{ width: 900 }}
                autoComplete="off"
                form={Thirdlyref}
            >
                <Form.List name="users">
                    {(fields, { add, remove }) => (
                        <>
                            <Form.Item className="mb-[30px]">
                                <div className="text-[#555555] text-xs mb-[15px] font-medium">
                                    <Callword
                                        name={intl.formatMessage({ id: 'skill.outputvariable' })}
                                        title={intl.formatMessage({
                                            id: 'skill.Callword.outputvariable',
                                        })}
                                    />
                                </div>
                                <Radio.Group
                                    onChange={SkillRadioType}
                                    value={Skillinfo && Skillinfo.output_type}
                                >
                                    <Radio value={1}>
                                        <div className="text-[#555555] text-xs font-normal">
                                            {intl.formatMessage({ id: 'skill.radio.text' })}
                                        </div>
                                    </Radio>
                                    <Radio value={2}>
                                        <div className="text-[#555555] text-xs font-normal">
                                            {intl.formatMessage({ id: 'skill.radio.database' })}
                                        </div>
                                    </Radio>
                                    <Radio value={3}>
                                        <div className="text-[#555555] text-xs font-normal">
                                            {intl.formatMessage({ id: 'skill.radio.code' })}
                                        </div>
                                    </Radio>
                                    <Radio value={4}>
                                        <div className="text-[#555555] text-xs font-normal">
                                            {intl.formatMessage({ id: 'skill.radio.file' })}
                                        </div>
                                    </Radio>
                                </Radio.Group>
                            </Form.Item>
<<<<<<< HEAD
                            <div className="mb-[11px] text-[#555555] text-xs font-medium flex justify-between items-center">
=======
                            {!loading && (
                                <div className="">
                                    <Variable
                                        title={
                                            <div className="text-[#555555] text-xs">
                                                <Callword
                                                    className="font-medium"
                                                    required={true}
                                                    name={intl.formatMessage({
                                                        id: 'skill.outputv',
                                                    })}
                                                    title={intl.formatMessage({
                                                        id: 'skill.Callword.outputv',
                                                    })}
                                                />
                                            </div>
                                        }
                                        variableTypes={['string', 'number', 'json','file']}
                                        variables={Object.values(
                                            Skillinfo?.output_variables?.properties || {},
                                        )}
                                        onChange={handleVariableChange}
                                    />
                                </div>
                            )}
                            {/* <div className="mb-[11px] text-[#555555] text-xs font-medium flex justify-between items-center">
>>>>>>> 24e4baa0
                                <div>
                                    <Callword
                                        required={true}
                                        name={intl.formatMessage({ id: 'skill.outputv' })}
                                        title={intl.formatMessage({ id: 'skill.Callword.outputv' })}
                                    />
                                </div>
                                <div>
                                    <Button
                                        type="link"
                                        onClick={() => add()}
                                        block
                                        icon={<PlusOutlined />}
                                    >
                                        {intl.formatMessage({ id: 'skill.add' })}
                                    </Button>
                                </div>
                            </div>
                            <div className="w-full flex justify-start items-center text-xs font-medium px-2.5 text-[#555555] h-12 bg-[#F7F7F7] rounded-t-lg">
                                <div className="w-[290px] ml-2.5">
                                    {intl.formatMessage({ id: 'skill.variable.name' })}
                                </div>
                                <div className="w-[290px]">
                                    {intl.formatMessage({ id: 'skill.variable.display' })}
                                </div>
                                <div className="w-[240px]">
                                    {intl.formatMessage({ id: 'skill.variable.type' })}
                                </div>
                                <div className="">
                                    {intl.formatMessage({ id: 'skill.variable.operation' })}
                                </div>
                            </div>
                            {fields.map(({ key, name, ...restField }) => (
                                <div className="w-full h-20 flex justify-start  px-2.5 border-b border-x pt-7 last:rounded-b-lg">
                                    <Form.Item
                                        {...restField}
                                        name={[name, 'name']}
                                        rules={[
                                            {
                                                required: true,
                                                message: intl.formatMessage({
                                                    id: 'skill.rules.name',
                                                }),
                                            },
                                            {
                                                pattern: /^[a-zA-Z0-9_]+$/,
                                                message: intl.formatMessage({
                                                    id: 'skill.rules.verifydescription',
                                                }),
                                            },
                                        ]}
                                        className="m-0"
                                    >
                                        <Input
                                            placeholder={intl.formatMessage({
                                                id: 'skill.variable.name',
                                            })}
                                            className="w-[270px] mr-[20px]"
                                        />
                                    </Form.Item>
                                    <Form.Item
                                        className="m-0"
                                        {...restField}
                                        name={[name, 'content']}
                                        rules={[
                                            {
                                                required: true,
                                                message: intl.formatMessage({
                                                    id: 'skill.rules.name',
                                                }),
                                            },
                                        ]}
                                    >
                                        <Input
                                            placeholder={intl.formatMessage({
                                                id: 'skill.variable.display',
                                            })}
                                            className="w-[260px] mr-[20px]"
                                        />
                                    </Form.Item>
                                    <Form.Item
                                        // className='w-[290] m-0'
                                        {...restField}
                                        name={[name, 'type']}
                                    >
                                        <Select
                                            style={{ width: '150px', marginRight: '115px' }}
                                            placeholder="Please select"
                                            defaultValue={'string'}
                                            options={[
                                                { value: 'string', label: 'String' },
                                                { value: 'number', label: 'Number' },
                                                { value: 'json', label: 'Object' },
                                                { value: 'file', label: 'File' },
                                            ]}
                                        />
                                    </Form.Item>
                                    <Form.Item>
                                        {Thirdlyref &&
                                        Thirdlyref.getFieldsValue().users.length > 1 ? (
                                            <DeleteOutlined onClick={() => remove(name)} />
                                        ) : null}
                                    </Form.Item>
                                </div>
                            ))}
                        </>
                    )}
                </Form.List>
                <div>
                    <Button
                        type="primary"
                        className="mr-[20px] mt-[30px]"
                        onClick={() => {
                            updata();
                        }}
                    >
                        {' '}
                        {intl.formatMessage({ id: 'skill.btn.savedebug' })}
                    </Button>
                    <Button
                        onClick={() => {
                            history.back();
                        }}
                    >
                        {intl.formatMessage({ id: 'skill.btn.back' })}
                    </Button>
                </div>
                <div className="h-[30px] w-1"></div>
            </Form>
        </div>
    );
};
export default SkillThirdly;<|MERGE_RESOLUTION|>--- conflicted
+++ resolved
@@ -128,9 +128,6 @@
                                     </Radio>
                                 </Radio.Group>
                             </Form.Item>
-<<<<<<< HEAD
-                            <div className="mb-[11px] text-[#555555] text-xs font-medium flex justify-between items-center">
-=======
                             {!loading && (
                                 <div className="">
                                     <Variable
@@ -157,7 +154,6 @@
                                 </div>
                             )}
                             {/* <div className="mb-[11px] text-[#555555] text-xs font-medium flex justify-between items-center">
->>>>>>> 24e4baa0
                                 <div>
                                     <Callword
                                         required={true}
