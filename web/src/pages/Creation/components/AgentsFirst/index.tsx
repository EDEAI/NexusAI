import { GetdatasetList } from '@/api/agents';
import Callword from '@/components/callword';
import { useModelSelect } from '@/store/modelList';
import { DeleteOutlined, PlusOutlined } from '@ant-design/icons';
import { useIntl } from '@umijs/max';
import { Button, Form, Input, Radio, Select, Switch } from 'antd';
import React, { useEffect, useState } from 'react';

const { TextArea } = Input;
interface ChildProps {
    FirstValue: (value: any) => void;
    Detaillist: any;
    setDetaillist: any;
    repository: any;
    setRepository: any;
    Newproperties: any;
    setNewproperties: any;
    Operationbentate: any;
    Ffromref: any;
    setFourthly_config_id: any;
    Fourthly_config_id: any;
    Fourthly_select_list: any;
    pageKeyfun: any;
    firstjudgingcondition: any;
    setAgentmunudisabled: any;
    agentmenudisabled: any;
    loading:boolean
}

const AgentsFirst: React.FC<ChildProps> = ({
    loading,
    FirstValue,
    Detaillist,
    setDetaillist,
    repository,
    setRepository,
    Operationbentate,
    Ffromref,
    setFourthly_config_id,
    Fourthly_config_id,
    Fourthly_select_list,
    Newproperties,
    setNewproperties,
    pageKeyfun,
    firstjudgingcondition,
    setAgentmunudisabled,
    agentmenudisabled,
}) => {
    const intl = useIntl();
    const [dataset, setDataset] = useState([]);
    const [AgentsFirstData, setAgentsFirstData] = useState({
        agent_id: 0,
        data: {
            is_public: 1,
            enable_api: 0,
            obligations: null,
            input_variables: {},
            dataset_ids: [],
            attrs_are_visible: 1,
        },
    });
    useEffect(() => {
        getDataset();
    }, []);

    const FourthlySelect = (value: any) => {
        setFourthly_config_id(value);
        // setDetaillist({ ...Detaillist, agent: { ...Detaillist.agent, m_config_id: value } })
    };

    const obligations = (e: React.ChangeEvent<HTMLInputElement | HTMLTextAreaElement>) => {
        // Detaillist.agent.obligations = e.target.value
        setAgentsFirstData({
            ...AgentsFirstData,
            data: { ...AgentsFirstData.data, obligations: e.target.value },
        });
        setDetaillist({
            ...Detaillist,
            agent: { ...Detaillist.agent, obligations: e.target.value },
        });
    };

    const hasDuplicateField = (array: any[], field: string) => {
        const uniqueValues = new Set();
        return array.some(item => {
            const value = item[field];
            return uniqueValues.has(value)
                ? uniqueValues.add(value)
                : uniqueValues.add(value) && false;
        });
    };

    const FirstTeam = (SwitchValue: boolean) => {
        setDetaillist({
            ...Detaillist,
            app: { ...Detaillist.app, is_public: SwitchValue ? 1 : 0 },
        });
        setAgentsFirstData({
            ...AgentsFirstData,
            data: { ...AgentsFirstData.data, is_public: SwitchValue ? 1 : 0 },
        });
    };

    const FirstAPI = (SwitchValue: boolean) => {
        setDetaillist({
            ...Detaillist,
            app: { ...Detaillist.app, enable_api: SwitchValue ? 1 : 0 },
        });
        setAgentsFirstData({
            ...AgentsFirstData,
            data: { ...AgentsFirstData.data, enable_api: SwitchValue ? 1 : 0 },
        });
    };
    const attrFirstAPI = SwitchValue => {
        setDetaillist({
            ...Detaillist,
            app: { ...Detaillist.app, attrs_are_visible: SwitchValue ? 1 : 0 },
        });
        setAgentsFirstData({
            ...AgentsFirstData,
            data: { ...AgentsFirstData.data, attrs_are_visible: SwitchValue ? 1 : 0 },
        });
    };

    const TPUpload = (checked: boolean) => {
        // AgentengineSet(null, checked ? 1 : 0)
        // setFourthly_config_id(checked ? 1 : 0)
        setDetaillist({
            ...Detaillist,
            agent: { ...Detaillist.agent, allow_upload_file: checked ? 1 : 0 },
        });
    };

    const handleChange = (value: any) => {
        setAgentsFirstData({
            ...AgentsFirstData,
            data: { ...AgentsFirstData.data, dataset_ids: value },
        });
        setRepository(value);
    };

    const getDataset = async () => {
        const res = await GetdatasetList();
        setDataset(
            res.data.data.map((item: any) => {
                return { value: item.dataset_id, label: item.name };
            }),
        );
    };

    const PutBaseUpdate = async () => {
        if (firstjudgingcondition()) {
        } else {
            pageKeyfun('2');
            setAgentmunudisabled({ ...agentmenudisabled, first: false, second: false });
        }
    };

    const overallRadiochange = (e: any) => {
        setDetaillist({
            ...Detaillist,
            agent: { ...Detaillist.agent, default_output_format: e.target.value },
        });
    };

<<<<<<< HEAD
=======
    const handleVariableChange = (value: any) => {
        setDetaillist({
            ...Detaillist,
            agent: { ...Detaillist?.agent, input_variables: value.free },
        });
    };

>>>>>>> 24e4baa0
    const { options, defaultValue } = useModelSelect();

    return (
        <div style={{ height: '100%', width: '100%', marginBottom: '30px' }}>
            <div className="flex align-center justify-between mt-[30px]">
                <div className="text-base font-medium mb-[30px] text-[#333333]">
                    {intl.formatMessage({ id: 'agent.menu.basicsetup' })}
                </div>
            </div>
            <div className="w-full">
                <Form
                    name="dynamic_form_nest_item"
                    // onFinish={nextStep}
                    style={{ width: '100%' }}
                    // labelCol={{ span: 24 }}
                    // wrapperCol={{ span: 24 }}
                    autoComplete="off"
                    form={Ffromref}
                >
<<<<<<< HEAD
                    <Form.List name="users">
                        {(fields, { add, remove }) => (
                            <>
                                <Form.Item className="mb-[30px]">
                                    <div className="text-[#555555] text-xs">
                                        <div className="font-medium  mb-[15px]">
                                            {intl.formatMessage({ id: 'agent.appname' })}
                                        </div>
                                        <div className="w-full p-[15px] flex font-normal items-center bg-[#F7F7F7] rounded-lg">
                                            <div>
                                                {Detaillist &&
                                                    Detaillist.app &&
                                                    Detaillist.app.name}
                                                &nbsp;
                                            </div>
                                            <div className="">
                                                {Operationbentate === 'true'
                                                    ? intl.formatMessage({
                                                          id: 'agent.cannotmodify',
                                                      })
                                                    : ''}
                                            </div>
                                        </div>
                                    </div>
                                </Form.Item>
                                <Form.Item className="mb-[30px]">
                                    <div className="text-[#555555] text-xs">
                                        <div className="font-medium  mb-[15px]">
                                            {intl.formatMessage({ id: 'agent.appdescription' })}
                                        </div>
                                        <div className="w-full p-[15px] flex font-normal items-center bg-[#F7F7F7] rounded-lg">
                                            {Detaillist &&
                                                Detaillist.app &&
                                                Detaillist.app.description}
                                        </div>
                                    </div>
                                </Form.Item>
                                <Form.Item className="mb-[30px]">
                                    <div>
                                        <div className="mb-[30px]">
                                            <div className="mb-[15px] text-[#555555] text-xs">
                                                <Callword
                                                    className="font-medium"
                                                    name={intl.formatMessage({
                                                        id: 'agent.teamvisibility',
                                                    })}
                                                    title={intl.formatMessage({
                                                        id: 'agent.explain.teamvisibility',
                                                    })}
                                                />
                                            </div>
                                            <Switch
                                                size="small"
                                                onChange={FirstTeam}
                                                checked={
                                                    Detaillist && Detaillist.app.is_public === 1
                                                        ? true
                                                        : false
                                                }
                                            />
                                        </div>
                                        <div className="mb-[30px]  font-medium">
                                            <div className="mb-[15px] text-[#555555] text-xs">
                                              
                                                <Callword
                                                    className="font-medium"
                                                    name={intl.formatMessage({
                                                        id: 'agent.attrVisible',
                                                    })}
                                                    title={intl.formatMessage({
                                                        id: 'agent.explain.attrVisible',
                                                    })}
                                                />
                                            </div>
                                            <Switch
                                                size="small"
                                                onChange={attrFirstAPI}
                                                checked={
                                                    Detaillist &&
                                                    Detaillist.app.attrs_are_visible === 1
                                                }
                                            />
                                        </div>
                                        <div className="mb-[30px]  font-medium">
                                            <div className="mb-[15px] text-[#555555] text-xs">
                                                {intl.formatMessage({ id: 'agent.APIswitch' })}
                                            </div>
                                            <Switch
                                                size="small"
                                                onChange={FirstAPI}
                                                checked={
                                                    Detaillist && Detaillist.app.enable_api === 1
                                                }
                                                disabled={Detaillist?.app?.publish_status !== 1}
                                            />
                                        </div>
                                        <div className="font-medium">
                                            <div className="mb-[15px] text-[#555555] text-xs">
                                                {intl.formatMessage({ id: 'agent.filesupload' })}
                                            </div>
                                            <Switch
                                                size="small"
                                                onChange={TPUpload}
                                                checked={
                                                    Detaillist &&
                                                    Detaillist.agent.allow_upload_file == 1
                                                        ? true
                                                        : false
                                                }
                                            />
                                        </div>
                                    </div>
                                </Form.Item>
                                <Form.Item className="mb-[30px]">
                                    <div>
                                        <div className="mb-[15px] text-[#555555] text-xs font-medium">
                                            <span className="text-[#E80000]">* </span>
                                            {intl.formatMessage({ id: 'agent.LLMmodel' })}
                                        </div>
                                        <Select
                                            placeholder={intl.formatMessage({
                                                id: 'agent.pleaseselect',
                                            })}
                                            // defaultValue="jack"
                                            style={{ width: 270 }}
                                            value={
                                                Fourthly_config_id == 0
                                                    ? intl.formatMessage({
                                                          id: 'agent.pleaseselect',
                                                      })
                                                    : Fourthly_config_id
                                            }
                                            variant="filled"
                                            onChange={FourthlySelect}
                                            options={options}
                                        />
                                    </div>
                                </Form.Item>
                                <Form.Item className="mb-[30px]" name={'obligations'}>
                                    <div className="w-full">
                                        <div className="mb-[15px] text-[#555555] text-xs">
                                            <Callword
                                                className="font-medium"
                                                required={true}
                                                name={intl.formatMessage({
                                                    id: 'agent.functiondescription',
                                                })}
                                                title={intl.formatMessage({
                                                    id: 'agent.explain.function',
                                                })}
                                            />
                                        </div>
                                        <TextArea
                                            onChange={obligations}
                                            value={
                                                Detaillist &&
                                                Detaillist.agent &&
                                                Detaillist.agent.obligations
                                            }
                                            placeholder={`Agent${intl.formatMessage({
                                                id: 'agent.functiondescription',
                                            })}`}
                                            autoSize={{ minRows: 8, maxRows: 10 }}
                                        />
                                    </div>
                                </Form.Item>
                                <div className="mb-[11px] text-xs font-bold flex justify-between items-center">
=======
                    <Form.Item className="mb-[30px]">
                        <div className="text-[#555555] text-xs">
                            <div className="font-medium  mb-[15px]">
                                {intl.formatMessage({ id: 'agent.appname' })}
                            </div>
                            <div className="w-full p-[15px] flex font-normal items-center bg-[#F7F7F7] rounded-lg">
                                <div>
                                    {Detaillist && Detaillist.app && Detaillist.app.name}
                                    &nbsp;
                                </div>
                                <div className="">
                                    {Operationbentate === 'true'
                                        ? intl.formatMessage({
                                              id: 'agent.cannotmodify',
                                          })
                                        : ''}
                                </div>
                            </div>
                        </div>
                    </Form.Item>
                    <Form.Item className="mb-[30px]">
                        <div className="text-[#555555] text-xs">
                            <div className="font-medium  mb-[15px]">
                                {intl.formatMessage({ id: 'agent.appdescription' })}
                            </div>
                            <div className="w-full p-[15px] flex font-normal items-center bg-[#F7F7F7] rounded-lg">
                                {Detaillist && Detaillist.app && Detaillist.app.description}
                            </div>
                        </div>
                    </Form.Item>
                    <Form.Item className="mb-[30px]">
                        <div>
                            <div className="mb-[30px]">
                                <div className="mb-[15px] text-[#555555] text-xs">
                                    <Callword
                                        className="font-medium"
                                        name={intl.formatMessage({
                                            id: 'agent.teamvisibility',
                                        })}
                                        title={intl.formatMessage({
                                            id: 'agent.explain.teamvisibility',
                                        })}
                                    />
                                </div>
                                <Switch
                                    size="small"
                                    onChange={FirstTeam}
                                    checked={
                                        Detaillist && Detaillist.app?.is_public === 1 ? true : false
                                    }
                                />
                            </div>
                            <div className="mb-[30px]  font-medium">
                                <div className="mb-[15px] text-[#555555] text-xs">
                                    <Callword
                                        className="font-medium"
                                        name={intl.formatMessage({
                                            id: 'agent.attrVisible',
                                        })}
                                        title={intl.formatMessage({
                                            id: 'agent.explain.attrVisible',
                                        })}
                                    />
                                </div>
                                <Switch
                                    size="small"
                                    onChange={attrFirstAPI}
                                    checked={Detaillist && Detaillist.app.attrs_are_visible === 1}
                                />
                            </div>
                            <div className="mb-[30px]  font-medium">
                                <div className="mb-[15px] text-[#555555] text-xs">
                                    {intl.formatMessage({ id: 'agent.APIswitch' })}
                                </div>
                                <Switch
                                    size="small"
                                    onChange={FirstAPI}
                                    checked={Detaillist && Detaillist.app.enable_api === 1}
                                    disabled={Detaillist?.app?.publish_status !== 1}
                                />
                            </div>
                            <div className="font-medium">
                                <div className="mb-[15px] text-[#555555] text-xs">
                                    {intl.formatMessage({ id: 'agent.filesupload' })}
                                </div>
                                <Switch
                                    size="small"
                                    onChange={TPUpload}
                                    checked={
                                        Detaillist && Detaillist.agent.allow_upload_file == 1
                                            ? true
                                            : false
                                    }
                                />
                            </div>
                        </div>
                    </Form.Item>
                    <Form.Item className="mb-[30px]">
                        <div>
                            <div className="mb-[15px] text-[#555555] text-xs font-medium">
                                <span className="text-[#E80000]">* </span>
                                {intl.formatMessage({ id: 'agent.LLMmodel' })}
                            </div>
                            <Select
                                placeholder={intl.formatMessage({
                                    id: 'agent.pleaseselect',
                                })}
                                // defaultValue="jack"
                                style={{ width: 270 }}
                                value={
                                    Fourthly_config_id == 0
                                        ? intl.formatMessage({
                                              id: 'agent.pleaseselect',
                                          })
                                        : Fourthly_config_id
                                }
                                variant="filled"
                                onChange={FourthlySelect}
                                options={options}
                            />
                        </div>
                    </Form.Item>
                    <Form.Item className="mb-[30px]" name={'obligations'}>
                        <div className="w-full">
                            <div className="mb-[15px] text-[#555555] text-xs">
                                <Callword
                                    className="font-medium"
                                    required={true}
                                    name={intl.formatMessage({
                                        id: 'agent.functiondescription',
                                    })}
                                    title={intl.formatMessage({
                                        id: 'agent.explain.function',
                                    })}
                                />
                            </div>
                            <TextArea
                                onChange={obligations}
                                value={
                                    Detaillist && Detaillist.agent && Detaillist.agent.obligations
                                }
                                placeholder={`Agent${intl.formatMessage({
                                    id: 'agent.functiondescription',
                                })}`}
                                autoSize={{ minRows: 8, maxRows: 10 }}
                            />
                        </div>
                    </Form.Item>
                    {!loading && (
                        <div className="mb-[30px]">
                            <Variable
                                title={
>>>>>>> 24e4baa0
                                    <div className="text-[#555555] text-xs">
                                        <Callword
                                            className="font-medium"
                                            required={true}
                                            name={intl.formatMessage({ id: 'agent.inputvariable' })}
                                            title={intl.formatMessage({
                                                id: 'agent.explain.inputvariable',
                                            })}
                                        />
                                    </div>
                                    {/* <div>
                                        <Button
                                            type="link"
                                            onClick={() => add()}
                                            block
                                            icon={<PlusOutlined />}
                                        >
                                            {intl.formatMessage({ id: 'agent.add' })}
                                        </Button>
                                    </div> */}
                                </div>
                                <div className="w-full flex justify-start items-center text-xs font-medium px-2.5 text-[#555555] h-12 bg-[#F7F7F7] rounded-t-lg">
                                    <div className="w-[22%] mr-2 ml-[10px]">
                                        {intl.formatMessage({ id: 'agent.variable.name' })}
                                    </div>
                                    <div className="w-[25%] mr-2">
                                        {intl.formatMessage({ id: 'agent.variable.display' })}
                                    </div>
                                    <div className="w-[18%] mr-2">
                                        {intl.formatMessage({ id: 'agent.variable.type' })}
                                    </div>
                                    <div className="w-[15%] mr-2">
                                        {intl.formatMessage({ id: 'agent.variable.required' })}
                                    </div>
                                    <div className="w-[10%]">
                                        {intl.formatMessage({ id: 'agent.variable.operation' })}
                                    </div>
                                </div>
                                <div className="mb-[30px]">
                                    {fields.map(({ key, name, ...restField }) => (
                                        // <Space key={key} style={{ width:'100%', display: 'flex', marginBottom: 8, alignItems: 'center' }} align="baseline">
                                        <div className="w-full h-20 flex justify-start px-2.5 border-b border-x pt-7 last:rounded-b-lg">
                                            <Form.Item
                                                className="m-0 w-[22%] mr-2"
                                                {...restField}
                                                name={[name, 'name']}
                                                rules={[
                                                    {
                                                        required: true,
                                                        message: intl.formatMessage({
                                                            id: 'agent.rules.name',
                                                        }),
                                                    },
                                                    {
                                                        pattern: /^[a-zA-Z0-9_]+$/,
                                                        message: intl.formatMessage({
                                                            id: 'agent.rules.verifydescription',
                                                        }),
                                                    },
                                                ]}
                                            >
                                                <Input
                                                    placeholder={intl.formatMessage({
                                                        id: 'agent.variable.name',
                                                    })}
                                                    className="w-full"
                                                />
                                            </Form.Item>
                                            <Form.Item
                                                className="m-0 w-[25%] mr-2"
                                                {...restField}
                                                name={[name, 'content']}
                                                rules={[
                                                    {
                                                        required: true,
                                                        message: intl.formatMessage({
                                                            id: 'agent.rules.displayname',
                                                        }),
                                                    },
                                                ]}
                                            >
                                                <Input
                                                    placeholder={intl.formatMessage({
                                                        id: 'agent.variable.display',
                                                    })}
                                                    className="w-full"
                                                />
                                            </Form.Item>
                                            <Form.Item
                                                className="w-[18%] mr-2 m-0"
                                                {...restField}
                                                name={[name, 'type']}
                                            >
                                                <Select
                                                    defaultValue={'string'}
                                                    options={[
                                                        { value: 'string', label: 'string' },
                                                        { value: 'number', label: 'number' },
                                                    ]}
                                                />
                                            </Form.Item>
                                            <Form.Item
                                                className="w-[15%] mr-2 m-0 flex pl-[2%]"
                                                {...restField}
                                                name={[name, 'status']}
                                                // style={{ flex: 1, alignItems: 'center' }}
                                            >
                                                <Switch
                                                    size="small"
                                                    // style={{ width: 70 }}
                                                />
                                            </Form.Item>
                                            <Form.Item className="w-[10%] flex pl-[2%]">
                                                {Ffromref &&
                                                Ffromref.getFieldsValue().users.length > 1 ? (
                                                    <DeleteOutlined onClick={() => remove(name)} />
                                                ) : null}
                                            </Form.Item>
                                        </div>
                                        // </Space>
                                    ))}
                                    <div
                                        onClick={() => add()}
                                        className="w-full p-2 mt-4  flex items-center gap-1 justify-center border  border-transparent  hover:border-dashed  hover:border-[#1B64F3] hover:text-[#1B64F3] cursor-pointer bg-[#F7F7F7] rounded-lg mb-4"
                                    >
                                        <PlusOutlined /> {intl.formatMessage({ id: 'agent.add' })}
                                    </div>
                                </div>

                                <Form.Item className="mb-[30px]">
                                    <div className="text-[#555555] text-xs mb-[15px]">
                                        <Callword
                                            className="font-medium"
                                            name={intl.formatMessage({
                                                id: 'agent.associatedknowledgebase',
                                            })}
                                            title={intl.formatMessage({
                                                id: 'agent.explain.associatedknowledgebase',
                                            })}
                                        />
                                    </div>
                                    <Select
                                        size="large"
                                        mode="tags"
                                        style={{ width: '100%' }}
                                        placeholder={intl.formatMessage({
                                            id: 'agent.pleaseselect',
                                        })}
                                        value={repository}
                                        onChange={handleChange}
                                        options={dataset}
                                    />
                                </Form.Item>
                                <Form.Item className="mb-[30px]">
                                    <div className="">
                                        <div className="text-[#555555] text-xs mb-[15px]">
                                            {' '}
                                            {intl.formatMessage({
                                                id: 'agent.defaultoutputformat',
                                            })}
                                        </div>
                                        <Radio.Group
                                            value={
                                                Detaillist && Detaillist.agent.default_output_format
                                            }
                                            onChange={e => {
                                                overallRadiochange(e);
                                            }}
                                        >
                                            <Radio value={1}>
                                                <div className="text-[#555555] text-xs font-normal">
                                                    text
                                                </div>
                                            </Radio>
                                            <Radio value={2}>
                                                <div className="text-[#555555] text-xs font-normal">
                                                    json
                                                </div>
                                            </Radio>
                                            <Radio value={3}>
                                                <div className="text-[#555555] text-xs font-normal">
                                                    code
                                                </div>
                                            </Radio>
                                        </Radio.Group>
                                    </div>
                                </Form.Item>
                            </>
                        )}
                    </Form.List>
                    <div>
                        <Button
                            type="primary"
                            className="mr-[20px]"
                            onClick={() => {
                                PutBaseUpdate();
                            }}
                        >
                            {intl.formatMessage({ id: 'agent.btn.nextstep' })}
                        </Button>
                        <Button
                            onClick={() => {
                                history.back();
                            }}
                        >
                            {intl.formatMessage({ id: 'agent.btn.back' })}
                        </Button>
                    </div>
                    <div className="h-[30px] w-1"></div>
                </Form>
            </div>
        </div>
    );
};
export default AgentsFirst;<|MERGE_RESOLUTION|>--- conflicted
+++ resolved
@@ -163,8 +163,6 @@
         });
     };
 
-<<<<<<< HEAD
-=======
     const handleVariableChange = (value: any) => {
         setDetaillist({
             ...Detaillist,
@@ -172,7 +170,6 @@
         });
     };
 
->>>>>>> 24e4baa0
     const { options, defaultValue } = useModelSelect();
 
     return (
@@ -192,175 +189,6 @@
                     autoComplete="off"
                     form={Ffromref}
                 >
-<<<<<<< HEAD
-                    <Form.List name="users">
-                        {(fields, { add, remove }) => (
-                            <>
-                                <Form.Item className="mb-[30px]">
-                                    <div className="text-[#555555] text-xs">
-                                        <div className="font-medium  mb-[15px]">
-                                            {intl.formatMessage({ id: 'agent.appname' })}
-                                        </div>
-                                        <div className="w-full p-[15px] flex font-normal items-center bg-[#F7F7F7] rounded-lg">
-                                            <div>
-                                                {Detaillist &&
-                                                    Detaillist.app &&
-                                                    Detaillist.app.name}
-                                                &nbsp;
-                                            </div>
-                                            <div className="">
-                                                {Operationbentate === 'true'
-                                                    ? intl.formatMessage({
-                                                          id: 'agent.cannotmodify',
-                                                      })
-                                                    : ''}
-                                            </div>
-                                        </div>
-                                    </div>
-                                </Form.Item>
-                                <Form.Item className="mb-[30px]">
-                                    <div className="text-[#555555] text-xs">
-                                        <div className="font-medium  mb-[15px]">
-                                            {intl.formatMessage({ id: 'agent.appdescription' })}
-                                        </div>
-                                        <div className="w-full p-[15px] flex font-normal items-center bg-[#F7F7F7] rounded-lg">
-                                            {Detaillist &&
-                                                Detaillist.app &&
-                                                Detaillist.app.description}
-                                        </div>
-                                    </div>
-                                </Form.Item>
-                                <Form.Item className="mb-[30px]">
-                                    <div>
-                                        <div className="mb-[30px]">
-                                            <div className="mb-[15px] text-[#555555] text-xs">
-                                                <Callword
-                                                    className="font-medium"
-                                                    name={intl.formatMessage({
-                                                        id: 'agent.teamvisibility',
-                                                    })}
-                                                    title={intl.formatMessage({
-                                                        id: 'agent.explain.teamvisibility',
-                                                    })}
-                                                />
-                                            </div>
-                                            <Switch
-                                                size="small"
-                                                onChange={FirstTeam}
-                                                checked={
-                                                    Detaillist && Detaillist.app.is_public === 1
-                                                        ? true
-                                                        : false
-                                                }
-                                            />
-                                        </div>
-                                        <div className="mb-[30px]  font-medium">
-                                            <div className="mb-[15px] text-[#555555] text-xs">
-                                              
-                                                <Callword
-                                                    className="font-medium"
-                                                    name={intl.formatMessage({
-                                                        id: 'agent.attrVisible',
-                                                    })}
-                                                    title={intl.formatMessage({
-                                                        id: 'agent.explain.attrVisible',
-                                                    })}
-                                                />
-                                            </div>
-                                            <Switch
-                                                size="small"
-                                                onChange={attrFirstAPI}
-                                                checked={
-                                                    Detaillist &&
-                                                    Detaillist.app.attrs_are_visible === 1
-                                                }
-                                            />
-                                        </div>
-                                        <div className="mb-[30px]  font-medium">
-                                            <div className="mb-[15px] text-[#555555] text-xs">
-                                                {intl.formatMessage({ id: 'agent.APIswitch' })}
-                                            </div>
-                                            <Switch
-                                                size="small"
-                                                onChange={FirstAPI}
-                                                checked={
-                                                    Detaillist && Detaillist.app.enable_api === 1
-                                                }
-                                                disabled={Detaillist?.app?.publish_status !== 1}
-                                            />
-                                        </div>
-                                        <div className="font-medium">
-                                            <div className="mb-[15px] text-[#555555] text-xs">
-                                                {intl.formatMessage({ id: 'agent.filesupload' })}
-                                            </div>
-                                            <Switch
-                                                size="small"
-                                                onChange={TPUpload}
-                                                checked={
-                                                    Detaillist &&
-                                                    Detaillist.agent.allow_upload_file == 1
-                                                        ? true
-                                                        : false
-                                                }
-                                            />
-                                        </div>
-                                    </div>
-                                </Form.Item>
-                                <Form.Item className="mb-[30px]">
-                                    <div>
-                                        <div className="mb-[15px] text-[#555555] text-xs font-medium">
-                                            <span className="text-[#E80000]">* </span>
-                                            {intl.formatMessage({ id: 'agent.LLMmodel' })}
-                                        </div>
-                                        <Select
-                                            placeholder={intl.formatMessage({
-                                                id: 'agent.pleaseselect',
-                                            })}
-                                            // defaultValue="jack"
-                                            style={{ width: 270 }}
-                                            value={
-                                                Fourthly_config_id == 0
-                                                    ? intl.formatMessage({
-                                                          id: 'agent.pleaseselect',
-                                                      })
-                                                    : Fourthly_config_id
-                                            }
-                                            variant="filled"
-                                            onChange={FourthlySelect}
-                                            options={options}
-                                        />
-                                    </div>
-                                </Form.Item>
-                                <Form.Item className="mb-[30px]" name={'obligations'}>
-                                    <div className="w-full">
-                                        <div className="mb-[15px] text-[#555555] text-xs">
-                                            <Callword
-                                                className="font-medium"
-                                                required={true}
-                                                name={intl.formatMessage({
-                                                    id: 'agent.functiondescription',
-                                                })}
-                                                title={intl.formatMessage({
-                                                    id: 'agent.explain.function',
-                                                })}
-                                            />
-                                        </div>
-                                        <TextArea
-                                            onChange={obligations}
-                                            value={
-                                                Detaillist &&
-                                                Detaillist.agent &&
-                                                Detaillist.agent.obligations
-                                            }
-                                            placeholder={`Agent${intl.formatMessage({
-                                                id: 'agent.functiondescription',
-                                            })}`}
-                                            autoSize={{ minRows: 8, maxRows: 10 }}
-                                        />
-                                    </div>
-                                </Form.Item>
-                                <div className="mb-[11px] text-xs font-bold flex justify-between items-center">
-=======
                     <Form.Item className="mb-[30px]">
                         <div className="text-[#555555] text-xs">
                             <div className="font-medium  mb-[15px]">
@@ -513,7 +341,6 @@
                         <div className="mb-[30px]">
                             <Variable
                                 title={
->>>>>>> 24e4baa0
                                     <div className="text-[#555555] text-xs">
                                         <Callword
                                             className="font-medium"
