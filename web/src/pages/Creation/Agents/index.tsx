--- conflicted
+++ resolved
@@ -17,7 +17,6 @@
     FileTextOutlined,
 } from '@ant-design/icons';
 import { useIntl } from '@umijs/max';
-import { history } from 'umi';
 import type { MenuProps } from 'antd';
 import { Button, Form, Menu, message, Spin, Splitter } from 'antd';
 import React, { useEffect, useRef, useState } from 'react';
@@ -324,13 +323,11 @@
                             }, 500);
                             setTimeout(() => {
                                 getAgent(res.data.app_id);
-                                
                                 const createdData = {
                                     ...createappdata('GET'),
                                     app_id: res.data.app_id,
                                 };
                                 createappdata('SET', createdData);
-                                history.replace(`/Agents?type=false&app_id=${res.data.app_id}`);
                             }, 1000);
                             setNewagentid(creationagentid);
                         })
@@ -419,21 +416,13 @@
                 agent_abilities[0].content == ''
             ) {
                 setAgentmunudisabled({ first: false, second: false, fourthly: false });
-<<<<<<< HEAD
-            
-=======
                 // pageKeyfun('4');
->>>>>>> d1be8c3c
             } else {
                 PutagentAbilitiesset(params)
                     .then(res => {
                         if (res.code == 0) {
                             setAgentmunudisabled({ first: false, second: false, fourthly: false });
-<<<<<<< HEAD
-                      
-=======
                             // pageKeyfun('4');
->>>>>>> d1be8c3c
                         }
                     })
                     .catch(err => {});
