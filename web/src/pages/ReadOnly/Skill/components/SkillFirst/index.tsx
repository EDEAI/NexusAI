import Callword from '@/components/callword';
import { useIntl } from '@umijs/max';
import { Form, Input, Switch } from 'antd';
import React, { useEffect } from 'react';

const { TextArea } = Input;
interface ChildProps {
    FirstValue: (value: any) => void;
    FirstSkillref: any;
    Skillinfo: any;
    setSkillInfo: any;
    Operationbentate: any;
}
const SkillFirst: React.FC<ChildProps> = ({
    FirstValue,
    FirstSkillref,
    Skillinfo,
    setSkillInfo,
    Operationbentate,
}) => {
    const intl = useIntl();
    useEffect(() => {}, []);
    const readed = {
        readOnly: true,
    };
    const disabled = {
        disabled: true,
    };
    return (
        <div style={{ height: '100%' }}>
            <div className="flex align-center justify-between mt-[30px]">
                <div className="text-base font-medium mb-[30px] text-[#333333]">
                    {intl.formatMessage({ id: 'skill.inputsetting' })}
                </div>
            </div>
            <Form
                name="dynamic_form_nest_item"
                onFinish={value => {
                    FirstValue(value);
                }}
                style={{ width: 900 }}
                autoComplete="off"
                form={FirstSkillref}
            >
                {Skillinfo && Skillinfo.attrs_are_visible == 0 ? (
                    <>
                        <Form.Item className="mb-[30px]">
                            <div className="text-[#555555] text-xs font-medium  mb-[15px]">
                                {intl.formatMessage({ id: 'skill.appname' })}
                            </div>
                            <div className="text-[#555555] w-full my-2 p-[15px] flex text-xs  items-center bg-[#F7F7F7] rounded-lg">
                                <div>{Skillinfo && Skillinfo.name}&nbsp;</div>
                                <div className="">
                                    {Operationbentate === 'true'
                                        ? intl.formatMessage({ id: 'skill.toast.waring' })
                                        : ''}
                                </div>
                            </div>
                        </Form.Item>
                        <Form.Item className="mb-[30px]">
                            <div className="text-[#555555] text-xs  mb-[15px]">
                                {intl.formatMessage({ id: 'skill.appdescription' })}
                            </div>
                            <div className="text-[#555555] w-full my-2 p-[15px] flex text-xs  items-center bg-[#F7F7F7] rounded-lg">
                                {Skillinfo && Skillinfo.description}
                            </div>
                        </Form.Item>
                    </>
                ) : (
                    <>
                        <Form.Item className="mb-[30px]">
                            <div className="text-[#555555] text-xs font-medium  mb-[15px]">
                                {intl.formatMessage({ id: 'skill.appname' })}
                            </div>
                            <div className="text-[#555555] w-full my-2 p-[15px] flex text-xs  items-center bg-[#F7F7F7] rounded-lg">
                                <div>{Skillinfo && Skillinfo.name}&nbsp;</div>
                                <div className="">
                                    {Operationbentate === 'true'
                                        ? intl.formatMessage({ id: 'skill.toast.waring' })
                                        : ''}
                                </div>
                            </div>
                        </Form.Item>
                        <Form.Item className="mb-[30px]">
                            <div className="text-[#555555] text-xs  mb-[15px]">
                                {intl.formatMessage({ id: 'skill.appdescription' })}
                            </div>
                            <div className="text-[#555555] w-full my-2 p-[15px] flex text-xs  items-center bg-[#F7F7F7] rounded-lg">
                                {Skillinfo && Skillinfo.description}
                            </div>
                        </Form.Item>
                        <Form.Item className="mb-[30px]">
                            <div className="mb-[15px]">
                                <Callword
                                    className="font-medium text-xs text-[#555555]"
                                    name={intl.formatMessage({ id: 'skill.teamvisibility' })}
                                    title={intl.formatMessage({ id: 'skill.Callword.title' })}
                                />
                            </div>
                            <Switch
                                {...disabled}
                                size="small"
                                checked={Skillinfo && Skillinfo.is_public == 1 ? true : false}
                            />
                        </Form.Item>
                        <Form.Item className="mb-[30px]">
                            <div className="mb-[15px] text-[#555555] text-xs">
                                <Callword
                                    className="font-medium"
                                    name={intl.formatMessage({
                                        id: 'agent.attrVisible',
                                    })}
                                    title={intl.formatMessage({
                                        id: 'skill.explain.attrVisible',
                                    })}
                                />
                            </div>
                            <Switch
                                {...disabled}
                                size="small"
                                checked={
                                    Skillinfo && Skillinfo.attrs_are_visible == 1 ? true : false
                                }
                            />
                        </Form.Item>
<<<<<<< HEAD
                        <div className="mb-[15px] text-xs font-bold flex justify-between items-center">
=======
                        {Skillinfo?.input_variables && (
                            <div className="mb-[30px]">
                                <Variable
                                    readonly
                                    title={
                                        <div className="text-[#555555] text-xs">
                                            <Callword
                                                className="font-medium"
                                                required={true}
                                                name={intl.formatMessage({
                                                    id: 'skill.inputvariable',
                                                })}
                                                title={intl.formatMessage({
                                                    id: 'skill.Callword.inputvariable',
                                                })}
                                            />
                                        </div>
                                    }
                                    variableTypes={['string', 'number', 'json']}
                                    variables={Object.values(
                                        Skillinfo?.input_variables?.properties || {},
                                    )}
                                    // onChange={handleVariableChange}
                                />
                            </div>
                        )}
                        {/* <div className="mb-[15px] text-xs font-bold flex justify-between items-center">
>>>>>>> 24e4baa0
                            <div className="text-[#555555] text-xs font-medium">
                                <Callword
                                    name={intl.formatMessage({ id: 'skill.inputvariable' })}
                                    title={intl.formatMessage({
                                        id: 'skill.Callword.inputvariable',
                                    })}
                                />
                            </div>
                        </div>
                        <div className="w-full flex justify-start items-center text-xs font-medium px-2.5 text-[#555555] h-12 bg-[#F7F7F7]  rounded-t-lg">
                            <div className="w-[300px] ml-2.5">
                                {intl.formatMessage({ id: 'skill.variable.name' })}
                            </div>
                            <div className="w-[300px]">
                                {intl.formatMessage({ id: 'skill.variable.display' })}
                            </div>
                            <div className="w-[230px]">
                                {intl.formatMessage({ id: 'skill.variable.type' })}
                            </div>
                            <div className="w-[70px]">
                                {intl.formatMessage({ id: 'skill.variable.required' })}
                            </div>
                        </div>
                        <div>
                            {FirstSkillref &&
                                FirstSkillref.getFieldValue().users &&
                                FirstSkillref.getFieldValue().users.map(
                                    (item: any, index: number) => {
                                        return (
                                            <div
                                                className="w-full h-20 flex justify-start  px-2.5 border-b border-x pt-7 last:rounded-b-lg"
                                                key={index}
                                            >
                                                <Form.Item
                                                    className="m-0"
                                                    rules={[
                                                        { required: true, message: '' },
                                                        {
                                                            pattern: /^[a-zA-Z0-9_]+$/,
                                                            message: '',
                                                        },
                                                    ]}
                                                >
                                                    <Input
                                                        {...disabled}
                                                        value={item.name}
                                                        className="w-[280px] mr-[20px]"
                                                    />
                                                </Form.Item>
                                                <Form.Item
                                                    className="m-0"
                                                    rules={[{ required: true, message: '' }]}
                                                >
                                                    <Input
                                                        {...disabled}
                                                        value={item.content}
                                                        className="w-[270px] mr-[20px]"
                                                    />
                                                </Form.Item>
                                                <Form.Item className=" mr-[80px] m-0">
                                                    <Select
                                                        {...disabled}
                                                        style={{ width: '150px' }}
                                                        defaultValue={'string'}
                                                        value={item.type}
                                                        options={[
                                                            { value: 'string', label: 'String' },
                                                            { value: 'number', label: 'Number' },
                                                            { value: 'json', label: 'Object' },
                                                        ]}
                                                    />
                                                </Form.Item>
                                                <Form.Item className="w-12 mr-14 m-0">
                                                    <Switch
                                                        {...disabled}
                                                        size="small"
                                                        checked={item.status}
                                                    />
                                                </Form.Item>
                                            </div>
                                        );
                                    },
                                )}
                        </div>
                        <div className="h-[30px] w-1"></div>
                    </>
                )}
            </Form>
        </div>
    );
};
export default SkillFirst;<|MERGE_RESOLUTION|>--- conflicted
+++ resolved
@@ -123,9 +123,6 @@
                                 }
                             />
                         </Form.Item>
-<<<<<<< HEAD
-                        <div className="mb-[15px] text-xs font-bold flex justify-between items-center">
-=======
                         {Skillinfo?.input_variables && (
                             <div className="mb-[30px]">
                                 <Variable
@@ -153,7 +150,6 @@
                             </div>
                         )}
                         {/* <div className="mb-[15px] text-xs font-bold flex justify-between items-center">
->>>>>>> 24e4baa0
                             <div className="text-[#555555] text-xs font-medium">
                                 <Callword
                                     name={intl.formatMessage({ id: 'skill.inputvariable' })}
