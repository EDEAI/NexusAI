html,
body,
#root {
    height: 100%;
    margin: 0;
    padding: 0;
    font-size: 16px;
    font-family: -apple-system, BlinkMacSystemFont, 'Segoe UI', Roboto, 'Helvetica Neue', Arial,
        'Noto Sans', sans-serif, 'Apple Color Emoji', 'Segoe UI Emoji', 'Segoe UI Symbol',
        'Noto Color Emoji';
}

.colorWeak {
    filter: invert(80%);
}

.ant-layout {
    min-height: 100vh;
}

.ant-pro-sider.ant-layout-sider.ant-pro-sider-fixed {
    left: unset;
}

.ant-pro-layout .ant-pro-layout-bg-list {
    background: #f7f7f7;
}

canvas {
    display: block;
}

body {
    text-rendering: optimizeLegibility;
    -webkit-font-smoothing: antialiased;
    -moz-osx-font-smoothing: grayscale;
}

ul,
ol {
    list-style: none;
}

@media (max-width: 768px) {
    .ant-table {
        width: 100%;
        overflow-x: auto;

        &-thead > tr,
        &-tbody > tr {
            > th,
            > td {
                white-space: pre;

                > span {
                    display: block;
                }
            }
        }
    }
}

@tailwind base;
@tailwind components;
@tailwind utilities;

.ant-pro-layout .ant-pro-layout-content {
    padding: 0;
}

::-webkit-scrollbar {
    width: 4px;
    height: 6px;
}

.chatroom::-webkit-scrollbar {
    width: 0px;
    height: 6px;
}

// ::-webkit-scrollbar-thumb{
//   border-radius: 4px !important;
//   background: #888;
// }
// ::-webkit-scrollbar-track{
//   border-radius: 4px !important;
//   background-color: #64748b29 !important;
// }
// ::-webkit-scrollbar-thumb:hover{
//   background: #555;
// }
::-webkit-scrollbar-thumb {
    background: #ebebeb;
    border-radius: 4px !important;
}

::-webkit-scrollbar-track {
    background-color: transparent !important;
    border-radius: 4px !important;
}

.graphic_progress .ant-progress-text {
    // display: none;
    // opacity: 0;
}

.shadowbox {
    box-shadow: 0 1px 2px -2px rgba(0, 0, 0, 0.16), 0 3px 6px 0 rgba(0, 0, 0, 0.12),
        0 5px 12px 4px rgba(0, 0, 0, 0.09);
}

.graphicHoverbox .graphicbox {
    // border: 1px solid transparent;
    border-radius: 4px;
    transition: 0.2s;
}

.graphicHoverbox .graphicbox .operation {
    display: none;
}

.graphicHoverbox .graphicbox:hover {
    background: #fafafa;
    // background-color: #8ec8fe;
}

.graphicHoverbox .graphicbox:hover .operation {
    display: flex;
}

.loader_box {
    width: 20px;
    height: 20px;
    border: 4px solid #f3f3f3;
    border-top: 4px solid #3498db;
    border-right: 4px solid #3498db;
    border-bottom: 4px solid #3498db;
    border-radius: 50%;
    // top: 50%;
    // left: 50%;
    transform: translate(-50%, -50%);
    animation: spin 2s linear infinite;
    // display: none; /* Initially hidden */
}

@keyframes spin {
    0% {
        transform: rotate(0deg);
    }

    100% {
        transform: rotate(360deg);
    }
}

.user-collapse {
    .ant-collapse-header {
        align-items: center !important;
    }
}

.user-form {
    .ant-form-item-row {
        justify-content: space-between !important;

        .ant-form-item-control {
            flex: none;
        }
    }

    &.row {
        .ant-form-item-row {
            display: flex;
            flex-direction: row !important;

            .ant-form-item-control {
                flex: 0;
            }
        }
    }
}

.user-input-error {
    .ant-form-item-explain-error {
        position: absolute;
    }
}

.user_pro_card_overflow_y .ant-pro-card-body {
    box-sizing: border-box;
    height: calc(100vh - 230px);
    overflow-x: hidden;
    overflow-y: auto;
}
.runWorkflow.user_pro_card_overflow_y .ant-pro-card-body{
  height: 100%;
}
.user-prolist {
    .ant-list-split {
        // overflow-y: auto;
        display: flex !important;
        flex-direction: column !important;
        height: calc(100vh - 1580px) !important;
        // .ant-spin-nested-loading{
        //     flex: 1!important;
        //     overflow-y: auto!important;
        //     margin-inline: -24px !important;
        //     .ant-list-items{
        //       .ant-list-item{
        //         padding-inline: 24px !important;
        //         .ant-pro-list-row-subTitle{
        //           flex:1;
        //           overflow: hidden;
        //           text-overflow: ellipsis;
        //           white-space: nowrap;
        //         }
        //       }
        //     }
        // }
    }
}

.ant-pro-layout .ant-pro-layout-bg-list {
    background-color: #f7f7f7;
}

.select_agent {
    color: #3498db;
}

.select_agent .ant-select-selection-placeholder,
.input_agent input {
    font-size: 12px !important;
}

.input_agent input::placeholder {
    color: #bbbbbb !important;
}

.select_agent .ant-select-selection-item,
.select_agent .ant-select-item-option-content {
    color: #213044;
    font-size: 12px !important;
}

#userValue:focus {
    border-color: transparent;
    outline: none;
    box-shadow: none;

}

.markdown-container pre {

    max-width: 100%;
    margin: 0 auto;
    white-space: pre-wrap;

    word-break: break-word;

}
.markdown-container p {
    margin-bottom: 1em;
}

.react-flow__attribution {
    display: none !important;
}

/* wsc */
.slate-editor-wsc {
    p {
        margin: 0 !important;
    }
}

.slider_agent_box:hover .edit {
    opacity: 1;
}
.agents-input p{
    margin-bottom: 0;
}

.not_has_down_select{
    .ant-select{
        .ant-select-selector{
            padding-right: 0 !important;
        }
        .ant-select-arrow{
            display: none;
        }
    }
}
<<<<<<< HEAD

.animation-progress{
    animation: progress 2s linear infinite;

}
@keyframes progress {
    0% {
        width: 0%;
    }
    100% {
        width: 100%;
    }
=======
.history_packup::after{
    content:"";
    position: absolute;
    top: 0;
    right:-10px;
    width:10px;
    height: 100%;
    background: #fff;
>>>>>>> c5b9979b
}<|MERGE_RESOLUTION|>--- conflicted
+++ resolved
@@ -291,20 +291,6 @@
         }
     }
 }
-<<<<<<< HEAD
-
-.animation-progress{
-    animation: progress 2s linear infinite;
-
-}
-@keyframes progress {
-    0% {
-        width: 0%;
-    }
-    100% {
-        width: 100%;
-    }
-=======
 .history_packup::after{
     content:"";
     position: absolute;
@@ -313,5 +299,17 @@
     width:10px;
     height: 100%;
     background: #fff;
->>>>>>> c5b9979b
+}
+
+.animation-progress{
+    animation: progress 2s linear infinite;
+
+}
+@keyframes progress {
+    0% {
+        width: 0%;
+    }
+    100% {
+        width: 100%;
+    }
 }