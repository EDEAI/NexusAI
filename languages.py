import os
import sys
import importlib
from typing import Any
from datetime import datetime

# Dictionary to store language codes and their corresponding language names
language_names = {
    "en": "English",
    "zh": "Chinese",
}

# Define the language pack dictionary structure
language_packs = {
    "en": {
        "agent_run_type_1": "Agent Debugging",
        "agent_run_type_2": "Workflow: {app_name} Invocation",
        "agent_run_type_3": "Round Table: {app_name} Invocation",
        "agent_run_type_4": "Round Table: {app_name} Orientation",
        # Virtual environment check messages
        "venv_exists_true": "Virtual environment exists in cache",
        "venv_exists_false": "Virtual environment does not exist in cache",
        "venv_check_failed": "Failed to check virtual environment",
        "requirement_category": {
            "system": """
                You are a content categorization assistant.
                Please analyze which category my input belongs to based on my input content, category judgment criteria, and all category sets. If you are not sure, please choose the category that is closest to my input content.
                The result should be returned in JSON format, as follows: {format}.
            """,
            "user": """
                My input content: {requirement}.
                Category judgment criteria: {judgment_criteria}.
                All category sets: {categories}.
            """,
        },
        "agent_system_prompt_with_auto_match_ability": '''
            You are an AI agent.
            You should fully simulate a real person, and you should adapt your identity and role according to the context of the conversation.
            Your identity is defined as follows:
            ********************Start of identity definition content********************
            Your ID: {id_}
            Your name: {name}
            Your description: {description}
            Your responsibilities (or identity) are as follows:
            {obligations}

            You have some abilities, each ability is in the form of a tuple (ability ID, specific information of the ability, output format of the ability) in the following Python list:
            {abilities_content_and_output_format}

            {retrieved_docs_format}
            {reply_requirement}
            Finally, you must return a JSON dictionary in the following format:
            {{"ability_id": ability ID (integer type), "output": content to reply to the user in the corresponding format of the ability}}
            Note: The ID I provide to you is only for context recognition. Do not mention anything related to IDs in your response.
            ********************End of identity definition content********************

            Please answer questions or handle needs based on user's questions or needs, paying attention to the following requirements:
            1. Please be aware that the user's questions or needs may include images uploaded in the current request. You must fully analyze all images and any other document information included in the user's questions or needs;
            2. Thoroughly analyze the user's questions or needs. Note that the user's questions or needs may include conversation history. You need to analyze the current dialogue scenario, identify the user's real requirements, and plan executable multi-step tasks. In addition, the conversation history may already contain some tool execution results. You must evaluate the task execution progress based on the current task plan and those tool results. During the execution phase, execute only one step at a time and, after that step is completed, proceed to the next step until the entire task is finished;
            3. Based on the dialogue scenario analysis from point 2, if the dialogue scenario is related to your identity definition, refer to your identity definition. If there is no correlation, completely discard your identity definition and try to adapt to the dialogue scenario to reply;
            4. Through the analysis required in point 3, if you need to refer to the identity definition and I have provided relevant content retrieved from the knowledge base, you must also refer to the relevant content retrieved from the knowledge base when responding;
            5. Based on the current task planning, task progress, and the related tools I have provided, select the most suitable tool for the next step of task processing. Tools can be called repeatedly, with only one tool called at a time. Patiently repeat the above steps until the task processing is completed or you have failed to execute the tool after 3 consecutive attempts;
            6. Pay attention to the tool list I provide.
            6.1 Tools with the name prefix "nexusai__skill" or "nexusai__workflow" are skill or workflow tools. For these types of tools, according to the tool definition I provide, you need to ensure that the input parameters include an "input_variables" parameter, which should contain the actual input arguments required by the tool. For example, if a tool requires parameters a and b, your input should be: {{"input_variables": {{"a": "foo", "b": "bar"}}}}, instead of {{"a": "foo", "b": "bar"}}.
            6.2 Some nodes in each workflow may require manual confirmation for their output data. This type of workflow tool has a characteristic feature: the tool input parameters will contain a parameter called "node_confirm_users" (at the same level as "input_variables"). Each parameter within this parameter represents a node that requires manual confirmation. You need to select one confirmer from the member list I provide for each node. You should analyze and select the most suitable member as the confirmer based on the current task, node information, and member information. Note that the actual parameter must be a member ID. Use ID 0 to indicate the user themselves when they are selected as the confirmer.
            6.3 Pay attention to the input parameters of the tools. If a parameter name starts with "file_parameter__" and the parameter type is "string", this indicates that the parameter actually requires a file. You need to find the most suitable file variable value from the "Chat file list" I provide based on the current parameter name and description to use as the value for this parameter. If you cannot find a suitable file variable to use, please use "need_upload" as the value for this parameter, indicating that this parameter requires the user to upload a file. Note that files uploaded by users in this way will NOT appear in the "Chat file list", and the file content will not and does not need to be provided to you.
            
            {team_members}
        ''',
        "agent_system_prompt_with_auto_match_ability_direct_output": '''
            You are an AI agent.
            You should fully simulate a real person, and you should adapt your identity and role according to the context of the conversation.
            Your identity is defined as follows:
            ********************Start of identity definition content********************
            Your ID: {id_}
            Your name: {name}
            Your description: {description}
            Your responsibilities (or identity) are as follows:
            {obligations}

            You have some abilities, each ability is in the form of a tuple (ability ID, specific information of the ability, output format of the ability) in the following Python list:
            {abilities_content_and_output_format}

            {retrieved_docs_format}
            {reply_requirement}
            Note: The ID I provide to you is only for context recognition. Do not mention anything related to IDs in your response.
            ********************End of identity definition content********************

            Please answer questions or handle needs based on user's questions or needs, paying attention to the following requirements:
            1. Please be aware that the user's questions or needs may include images uploaded in the current request. You must fully analyze all images and any other document information included in the user's questions or needs;
            2. Thoroughly analyze the user's questions or needs. Note that the user's questions or needs may include conversation history. You need to analyze the current dialogue scenario, identify the user's real requirements, and plan executable multi-step tasks. In addition, the conversation history may already contain some tool execution results. You must evaluate the task execution progress based on the current task plan and those tool results. During the execution phase, execute only one step at a time and, after that step is completed, proceed to the next step until the entire task is finished;
            3. Based on the dialogue scenario analysis from point 2, if the dialogue scenario is related to your identity definition, refer to your identity definition. If there is no correlation, completely discard your identity definition and try to adapt to the dialogue scenario to reply;
            4. Through the analysis required in point 3, if you need to refer to the identity definition and I have provided relevant content retrieved from the knowledge base, you must also refer to the relevant content retrieved from the knowledge base when responding;
            5. Based on the current task planning, task progress, and the related tools I have provided, select the most suitable tool for the next step of task processing. Tools can be called repeatedly, with only one tool called at a time. Patiently repeat the above steps until the task processing is completed or you have failed to execute the tool after 3 consecutive attempts;
            6. Pay attention to the tool list I provide.
            6.1 Tools with the name prefix "nexusai__skill" or "nexusai__workflow" are skill or workflow tools. For these types of tools, according to the tool definition I provide, you need to ensure that the input parameters include an "input_variables" parameter, which should contain the actual input arguments required by the tool. For example, if a tool requires parameters a and b, your input should be: {{"input_variables": {{"a": "foo", "b": "bar"}}}}, instead of {{"a": "foo", "b": "bar"}}.
            6.2 Some nodes in each workflow may require manual confirmation for their output data. This type of workflow tool has a characteristic feature: the tool input parameters will contain a parameter called "node_confirm_users" (at the same level as "input_variables"). Each parameter within this parameter represents a node that requires manual confirmation. You need to select one confirmer from the member list I provide for each node. You should analyze and select the most suitable member as the confirmer based on the current task, node information, and member information. Note that the actual parameter must be a member ID. Use ID 0 to indicate the user themselves when they are selected as the confirmer.
            6.3 Pay attention to the input parameters of the tools. If a parameter name starts with "file_parameter__" and the parameter type is "string", this indicates that the parameter actually requires a file. You need to find the most suitable file variable value from the "Chat file list" I provide based on the current parameter name and description to use as the value for this parameter. If you cannot find a suitable file variable to use, please use "need_upload" as the value for this parameter, indicating that this parameter requires the user to upload a file. Note that files uploaded by users in this way will NOT appear in the "Chat file list", and the file content will not and does not need to be provided to you.
            
            {team_members}
        ''',
        "agent_system_prompt_with_abilities": '''
            You are an AI agent.
            You should fully simulate a real person, and you should adapt your identity and role according to the context of the conversation.
            Your identity is defined as follows:
            ********************Start of identity definition content********************
            Your ID: {id_}
            Your name: {name}
            Your description: {description}
            Your responsibilities (or identity) are as follows:
            {obligations}

            You have the following abilities:
            {abilities_content}

            {retrieved_docs_format}
            {reply_requirement}
            Finally, reply {output_format}.
            Note: The ID I provide to you is only for context recognition. Do not mention anything related to IDs in your response.
            ********************End of identity definition content********************

            Please answer questions or handle needs based on user's questions or needs, paying attention to the following requirements:
            1. Please be aware that the user's questions or needs may include images uploaded in the current request. You must fully analyze all images and any other document information included in the user's questions or needs;
            2. Thoroughly analyze the user's questions or needs. Note that the user's questions or needs may include conversation history. You need to analyze the current dialogue scenario, identify the user's real requirements, and plan executable multi-step tasks. In addition, the conversation history may already contain some tool execution results. You must evaluate the task execution progress based on the current task plan and those tool results. During the execution phase, execute only one step at a time and, after that step is completed, proceed to the next step until the entire task is finished;
            3. Based on the dialogue scenario analysis from point 2, if the dialogue scenario is related to your identity definition, refer to your identity definition. If there is no correlation, completely discard your identity definition and try to adapt to the dialogue scenario to reply;
            4. Through the analysis required in point 3, if you need to refer to the identity definition and I have provided relevant content retrieved from the knowledge base, you must also refer to the relevant content retrieved from the knowledge base when responding;
            5. Based on the current task planning, task progress, and the related tools I have provided, select the most suitable tool for the next step of task processing. Tools can be called repeatedly, with only one tool called at a time. Patiently repeat the above steps until the task processing is completed or you have failed to execute the tool after 3 consecutive attempts;
            6. Pay attention to the tool list I provide.
            6.1 Tools with the name prefix "nexusai__skill" or "nexusai__workflow" are skill or workflow tools. For these types of tools, according to the tool definition I provide, you need to ensure that the input parameters include an "input_variables" parameter, which should contain the actual input arguments required by the tool. For example, if a tool requires parameters a and b, your input should be: {{"input_variables": {{"a": "foo", "b": "bar"}}}}, instead of {{"a": "foo", "b": "bar"}}.
            6.2 Some nodes in each workflow may require manual confirmation for their output data. This type of workflow tool has a characteristic feature: the tool input parameters will contain a parameter called "node_confirm_users" (at the same level as "input_variables"). Each parameter within this parameter represents a node that requires manual confirmation. You need to select one confirmer from the member list I provide for each node. You should analyze and select the most suitable member as the confirmer based on the current task, node information, and member information. Note that the actual parameter must be a member ID. Use ID 0 to indicate the user themselves when they are selected as the confirmer.
            6.3 Pay attention to the input parameters of the tools. If a parameter name starts with "file_parameter__" and the parameter type is "string", this indicates that the parameter actually requires a file. You need to find the most suitable file variable value from the "Chat file list" I provide based on the current parameter name and description to use as the value for this parameter. If you cannot find a suitable file variable to use, please use "need_upload" as the value for this parameter, indicating that this parameter requires the user to upload a file. Note that files uploaded by users in this way will NOT appear in the "Chat file list", and the file content will not and does not need to be provided to you.
            
            {team_members}
        ''',
        "agent_system_prompt_with_no_ability": '''
            You are an AI agent.
            You should fully simulate a real person, and you should adapt your identity and role according to the context of the conversation.
            Your identity is defined as follows:
            ********************Start of identity definition content********************
            Your ID: {id_}
            Your name: {name}
            Your description: {description}
            Your responsibilities (or identity) are as follows:
            {obligations}

            {retrieved_docs_format}
            {reply_requirement}
            Finally, reply {output_format}.
            Note: The ID I provide to you is only for context recognition. Do not mention anything related to IDs in your response.
            ********************End of identity definition content********************

            Please answer questions or handle needs based on user's questions or needs, paying attention to the following requirements:
            1. Please be aware that the user's questions or needs may include images uploaded in the current request. You must fully analyze all images and any other document information included in the user's questions or needs;
            2. Thoroughly analyze the user's questions or needs. Note that the user's questions or needs may include conversation history. You need to analyze the current dialogue scenario, identify the user's real requirements, and plan executable multi-step tasks. In addition, the conversation history may already contain some tool execution results. You must evaluate the task execution progress based on the current task plan and those tool results. During the execution phase, execute only one step at a time and, after that step is completed, proceed to the next step until the entire task is finished;
            3. Based on the dialogue scenario analysis from point 2, if the dialogue scenario is related to your identity definition, refer to your identity definition. If there is no correlation, completely discard your identity definition and try to adapt to the dialogue scenario to reply;
            4. Through the analysis required in point 3, if you need to refer to the identity definition and I have provided relevant content retrieved from the knowledge base, you must also refer to the relevant content retrieved from the knowledge base when responding;
            5. Based on the current task planning, task progress, and the related tools I have provided, select the most suitable tool for the next step of task processing. Tools can be called repeatedly, with only one tool called at a time. Patiently repeat the above steps until the task processing is completed or you have failed to execute the tool after 3 consecutive attempts;
            6. Pay attention to the tool list I provide.
            6.1 Tools with the name prefix "nexusai__skill" or "nexusai__workflow" are skill or workflow tools. For these types of tools, according to the tool definition I provide, you need to ensure that the input parameters include an "input_variables" parameter, which should contain the actual input arguments required by the tool. For example, if a tool requires parameters a and b, your input should be: {{"input_variables": {{"a": "foo", "b": "bar"}}}}, instead of {{"a": "foo", "b": "bar"}}.
            6.2 Some nodes in each workflow may require manual confirmation for their output data. This type of workflow tool has a characteristic feature: the tool input parameters will contain a parameter called "node_confirm_users" (at the same level as "input_variables"). Each parameter within this parameter represents a node that requires manual confirmation. You need to select one confirmer from the member list I provide for each node. You should analyze and select the most suitable member as the confirmer based on the current task, node information, and member information. Note that the actual parameter must be a member ID. Use ID 0 to indicate the user themselves when they are selected as the confirmer.
            6.3 Pay attention to the input parameters of the tools. If a parameter name starts with "file_parameter__" and the parameter type is "string", this indicates that the parameter actually requires a file. You need to find the most suitable file variable value from the "Chat file list" I provide based on the current parameter name and description to use as the value for this parameter. If you cannot find a suitable file variable to use, please use "need_upload" as the value for this parameter, indicating that this parameter requires the user to upload a file. Note that files uploaded by users in this way will NOT appear in the "Chat file list", and the file content will not and does not need to be provided to you.
            
            {team_members}
        ''',
        "agent_retrieved_docs_format": '''I will provide the information retrieved from the knowledge base based on the user input text in the following JSON format: [{'content': content, 'source': source document name}, ...]\n''',
        "agent_reply_requirement_with_auto_match_ability": "Please match one corresponding ability based on the user input information and reply in the format corresponding to the ability.",
        "agent_reply_requirement_with_task_splitting_and_auto_match_ability": "Please match one corresponding ability based on the user input information, and based on your responsibilities and abilities, select the part of the overall task that you should be responsible for and process it, and reply in the format corresponding to the ability.",
        "agent_reply_requirement_with_task_splitting_and_abilities": "Based on your responsibilities and abilities, select the part of the overall task that you should be responsible for and process it.",
        "agent_reply_requirement_with_task_splitting_and_no_ability": "Based on your responsibilities, select the part of the overall task that you should be responsible for and process it.",
        "agent_output_format_1": "as plain text",
        "agent_output_format_2": "in JSON format",
        "agent_output_format_3": "in code format",
        "agent_output_format_2_md": "in JSON format contained in Markdown format",
        "agent_team_members": '''
            Below is the list of team members:
            ********************Start of the list of team members********************
            {team_members}
            ********************End of the list of team members********************
        ''',
        "agent_user_prompt": '''
            Below is the user's questions or needs:
            ********************Start of the user's questions or needs********************
            {user_prompt}
            ********************End of user's questions or needs********************
        ''',
        "agent_user_prompt_with_retrieved_docs": '''
            Below is the user's questions or needs:
            ********************Start of the user's questions or needs********************
            {user_prompt}
            ********************End of user's questions or needs********************

            Below is the information retrieved from the knowledge base:
            ********************Start of information retrieved from the knowledge base********************
            {formatted_docs}
            ********************End of information retrieved from the knowledge base********************
        ''',
        "llm_reply_requirement_with_task_splitting": "Please select the part of the overall task that you should be responsible for and process it.",
        "recursive_task_generation": {
            "system": """
                Please generate detailed task data according to the requirements, task generation goals and task data structure I provided, and try to split the steps and levels of the task in more detail.
                Task data json structure description: {{id: task id, name: task name, description: task description, keywords: task keywords, task: specific task content, subcategories: sub-task list}}.
                Note that the hierarchical structure of task data is infinitely recursive, and the structure of each element in the sub-task list is consistent with the parent structure.
                Pay attention to the uniqueness of the task id. You can use this format: parent task id-current task id. The previous parent task id is recursively superimposed according to the level, and finally splice task- in front of each task id.
                Note that task keywords should be extracted according to the task content. The keywords should cover the task content as comprehensively as possible, but do not contain irrelevant words. Keywords are separated by commas.
                Finally, they should be returned in json format according to the task data structure.
                Note that the definition of "task data" mentioned above is not necessarily a "task" in the literal sense. It may be any content that can be split into steps or levels. It should be understood and defined according to the requirements and task generation goals I provided.
            """,
            "user": """
                Requirement content: {requirement}
                Task generation goals: {task_generation_goals}
            """,
        },
        "recursive_task_assign": {
            "system": """
                Please select the most suitable executor for the current task based on the current task content, parent task content for reference only, executor selection requirements, and all task executors provided by me. Please select according to the executor selection requirements and the specific functions of each executor. If you are not sure, please select the executor with the closest function and task content.
                Task json structure description: {{id: task id, name: task name, description: task description, keywords: task keywords, task: task corresponding requirement content}}.
                Task executor json structure description: {{id: executor id, name: executor name, description: executor description, obligations: executor specific functions}}.
                In the end, only the selected executor id must be returned, and no redundant content must be returned.
            """,
            "user": """
                Current task content: {current_task}
                Parent task content for reference only: {parent_task}
                Executor selection requirements: {executor_selection_requirements}
                All task executors: {executors}
            """,
        },
        "recursive_task_execute": {
            "system": """
                You are a task executor. Please perform the current task as detailed as possible according to your specific responsibilities and abilities, the requirements and goals of the current task, the current task content I provide, the parent task content for reference only, the subtask list for reference only, and the related task content for reference only.
                When performing the current task, pay attention to the following points:
                1. The current task must be performed strictly in accordance with the requirements and goals of the current task.
                2. If your responsibilities and abilities have actual content, refer to your responsibilities and ability settings.
                3. If the parent task has actual content, refer to the task scope of the parent task content.
                4. If the subtask list has actual content, refer to the task scope of the subtask content, and do not disassemble the subtask.
                5. If the related task has actual content, please note that it is only for related reference.
                Task json structure description: {{id: task id, name: task name, description: task description, keywords: task keywords, task: task content}}.
                In the end, only the task content you performed will be returned, and no redundant content will be returned.
            """,
            "user": """
                Your responsibilities and abilities: {obligations}
                Requirements and goals of the current task: {requirements_and_goals}
                Current task content: {current_task}
                Parent task content for reference only: {parent_task}
                Subtask list for reference only: {child_tasks}
                Related task content for reference only: {related_content}
            """,
        },
        "recursive_task_execute_agent_user_subprompt": """
            You are a task executor. Please perform the current task as detailed as possible according to the requirements and goals of the current task, the current task content I provide, the parent task content for reference only, the subtask list for reference only, and the related task content for reference only.
            When performing the current task, pay attention to the following points:
            1. The current task must be performed strictly in accordance with the requirements and goals of the current task.
            2. If the parent task has actual content, refer to the task scope of the parent task content.
            3. If the subtask list has actual content, refer to the task scope of the subtask content, and do not disassemble the subtask.
            4. If the related task has actual content, please note that it is only for related reference.
            Task json structure description: {{id: task id, name: task name, description: task description, keywords: task keywords, task: task content}}.
            In the end, only the task content you performed will be returned, and no redundant content will be returned.
            
            Requirements and goals of the current task: {requirements_and_goals}
            Current task content: {current_task}
            Parent task content for reference only: {parent_task}
            Subtask list for reference only: {child_tasks}
            Related task content for reference only: {related_content}
        """,
        "recursive_task_root_task": "Root Task",
        "recursive_task_sub_task": "Sub Task",

        # HTTP requeust node
        'http_request_failed': 'HTTP request failed with status code {status_code}',
        'http_response_content_oversize': 'HTTP response content is too large, max size is {max_size} bytes, but current size is {size} bytes',

        # register(user)
        "register_nickname_empty": "login has failed，Nickname cannot be empty",
        "register_nickname_long": "login has failed，Nickname too long",
        "register_inviter_id_empty": "login has failed，The inviter ID is empty",
        "register_team_id_empty": "login has failed，The Team ID is empty",
        "register_phone_failed": "login has failed，The phone number cannot be empty",
        "register_email_failed": "login has failed，Email cannot be empty",
        "register_password_failed": "login has failed，Password cannot be empty",
        "register_failed": "login has failed，try again",
        "register_phone_illegality": "Registration failed, illegal phone number",
        "register_email_illegality": "Registration failed, email address is invalid",
        "register_phone_repeat": "Registration failed, duplicate phone number",
        "register_email_repeat": "Registration failed, duplicate email address",
        "register_email_empty": "Registration failed, the user has not been invited yet",
        # register(team)
        "register_team_name_empty": "login has failed，Team name cannot be empty",
        "register_team_name_repeat": "login has failed，Duplicate team names",
        "register_team_name_legal": "login has failed，The team name is illegal",
        # login
        "login_user_name_empty": "Login failed, Username cannot be empty",
        "login_user_name_failed": "Login failed, Username incorrect",
        "login_user_name_absent": "Login failed, Username does not exist",
        "login_user_password_empty": "Login failed, Password cannot be empty",
        "login_user_password_failed": "Login failed, Password error",
        
        # third-party login
        "third_party_login_platform_empty": "Login failed, Platform cannot be empty",
        "third_party_login_openid_empty": "Login failed, OpenID cannot be empty",
        "third_party_login_failed": "Third-party login failed, please try again",
        "third_party_login_success": "Third-party login successful",

        "login_time_last_year": "Last year",
        "login_time_a_month_ago": "A month ago",
        "login_time_days_ago": "Days ago",
        "login_time_hours_ago": "Hours ago",
        "login_time_minutes_ago": "Minutes ago",
        "login_time_just": "Just",
        "login_time_never_logged_in": "Never logged in",
        # lnvitation
        'lnvitation_already_failed': 'Invitation failed, the email has already been registered',
        'lnvitation_role_failed': 'Invitation failed, insufficient role permissions',
        'lnvitation_email_failed': 'Invitation failed, email cannot be empty',
        'lnvitation_team_failed': 'Invitation failed, team data does not exist',
        'lnvitation_failed': 'Invitation failed, please try again',
        # workflow
        'publish_failed': 'Workflow publishing failure',
        'publish_success': 'Workflow published successfully',
        'no_available_workflows': 'There is no workflow available',
        'node_id_is_not_exist': 'The workflow node does not exist',
        'executor_not_exist': 'The executor does not exist',
        'parent_node_is_not_rte_node': 'The parent node is not Task Execution Node',
        # language
        'switch_the_language_failed': 'Switch language failed',
        'switch_the_language_success': 'Switch language success',
        # agent
        'agent_does_not_exist': 'Agent does not exist',
        'agent_message_does_not_exist': 'Agent Chat Message does not exist',
        'agent_message_does_not_exist_ok': 'Operation successful',
        'agent_empty_obligation': 'Agent obligation should not be empty!',
        'agent_empty_llm_model': 'Please fill in the LLM model for the Agent!',
        'agent_empty_ability': 'Agent ability should not be empty!',
        'agent_empty_prompt': 'Prompt should not be empty!',
        'api_agent_success': 'success',
        'api_agent_info_app_id_required': 'app_id is required',
        'api_agent_info_app_error': 'app error',
        'api_agent_info_publish_status_error': 'publish_status can only input 0 or 1',
        'api_agent_info_not_creators': 'Only creators can view drafts',
        'api_agent_info_team_not_open': 'Team members are not open',
        'api_agent_info_app_status_not_normal': 'The app status is not normal',
        'api_agent_info_agent_error': 'Agent error',
        'api_agent_info_agent_status_not_normal': 'The agent status is not normal',
        'api_agent_run_agent_id_required': 'agent_id is required',
        'api_agent_run_input_dict_required': 'input_dict is required',
        'api_agent_run_input_dict_wrong': 'input_dict data in wrong format',
        'api_agent_run_prompt_required': 'prompt is required',
        'api_agent_run_prompt_wrong': 'prompt data in wrong format',
        'api_agent_run_agent_error': 'agent error',
        'api_agent_run_agent_status_not_normal': 'The agent status is not normal',
        'api_agent_run_not_creators': 'Only creators can run drafts agent',
        'api_agent_run_app_error': 'app error',
        'api_agent_run_team_not_open': 'Team members are not open',
        'api_agent_run_app_status_not_normal': 'The app status is not normal',
        'api_agent_run_ability_error': 'ability error',
        'api_agent_run_ability_status_not_normal': 'The ability status is not normal',
        'api_agent_base_update_agent_id_required': 'agent_id is required',
        'api_agent_base_update_app_id_required': 'app_id is required',
        'api_agent_base_update_is_public_error': 'is_public can only input 0 or 1',
        'api_agent_base_update_item_type_error': 'item_type can only input 1 or 2',
        'api_agent_base_update_attrs_are_visible_error': 'attrs_are_visible can only input 0 or 1',
        'api_agent_base_update_enable_api_error': 'enable_api can only input 0 or 1',
        'api_agent_base_update_input_variables_wrong': 'input_variables data in wrong format',
        'api_agent_base_update_m_config_id_required': 'm_config_id is required',
        'api_agent_base_update_allow_upload_file_error': 'allow_upload_file can only input 0 or 1',
        'api_agent_base_update_default_output_format_error': 'default_output_format can only input 1 or 2 or 3',
        'api_agent_base_update_agent_error': 'agent error',
        'api_agent_base_update_datasets_error': 'datasets data error',
        'api_agent_base_update_model_configuration_error': 'model configuration error',
        'api_agent_base_update_apps_update_error': 'apps update error',
        'api_agent_base_update_agents_update_error': 'agents update error',
        'api_agent_base_update_agent_dataset_insert_error': 'agent dataset relation insert error',
        'api_agent_base_update_agent_base_update_error': 'agent base update error',
        'api_agent_abilities_set_agent_id_required': 'agent_id is required',
        'api_agent_abilities_set_auto_match_ability_error': 'auto_match_ability can only input 0 or 1',
        'api_agent_abilities_set_agent_error': 'agent error',
        'api_agent_abilities_set_abilities_name_required': 'abilities name is required',
        'api_agent_abilities_set_abilities_content_required': 'abilities content is required',
        'api_agent_abilities_set_abilities_status_error': 'abilities status can only input 1 or 2',
        'api_agent_abilities_set_output_format_error': 'output_format can only input 0 or 1 or 2 or 3',
        'api_agent_abilities_set_agent_abilities_error': 'agent abilities data error',
        'api_agent_abilities_set_agents_update_error': 'agents update error',
        'api_agent_abilities_set_abilities_update_error': 'abilities update error',
        'api_agent_abilities_set_abilities_insert_error': 'abilities insert error',
        'api_agent_abilities_set_agent_abilities_set_error': 'agent abilities set error',
        'api_agent_output_set_agent_id_required': 'agent_id is required',
        'api_agent_output_set_default_output_format_error': 'default_output_format can only input 1 or 2 or 3',
        'api_agent_output_set_agent_error': 'agent error',
        'api_agent_output_set_agent_ability_id_required': 'agent_ability_id is required',
        'api_agent_output_set_agent_ability_id_duplication': 'agent_ability_id duplication',
        'api_agent_output_set_output_format_error': 'output_format can only input 1 or 2 or 3',
        'api_agent_output_set_abilities_output_format_error': 'abilities output format data error',
        'api_agent_output_set_agents_update_error': 'agents update error',
        'api_agent_output_set_abilities_update_error': 'abilities update error',
        'api_agent_output_set_agent_output_set_error': 'agent output set error',
        'api_agent_publish_agent_id_required': 'agent_id is required',
        'api_agent_publish_agent_error': 'agent error',
        'api_agent_publish_app_error': 'app error',
        'api_agent_publish_agent_update_error': 'publish agent update error',
        'api_agent_publish_agent_insert_error': 'publish agent insert error',
        'api_agent_publish_agent_dataset_insert_error': 'agent dataset relation insert error',
        'api_agent_publish_abilities_insert_error': 'abilities insert error',
        'api_agent_callable_items_insert_error': 'Adding MCP failed',
        'api_agent_publish_app_update_error': 'publish app update error',
        'api_agent_publish_agent_publish_error': 'agent publish error',
        'api_agent_delete_app_id_required': 'app_id is required',
        'api_agent_delete_app_error': 'app error',
        'api_agent_delete_agent_error': 'agent error',
        'api_agent_delete_delete_app_error': 'delete app error',
        'api_agent_delete_delete_agent_error': 'delete agent error',
        'api_agent_delete_agent_delete_error': 'agent delete error',
        'api_agent_batch_create_failed': 'Batch create failed',
        # meeting room
        'chatroom_name_is_required': 'meeting room name is required',
        'chatroom_max_round_is_required': 'max_round is required',
        'chatroom_max_round_must_be_greater_than_zero': 'max_round must be greater than zero',
        'chatroom_agent_is_required': 'agent is required',
        'chatroom_agent_item_must_be_a_dictionary': 'agent item must be a dictionary',
        'chatroom_agent_item_missing_keys': 'agent item missing keys',
        'chatroom_id_is_required': 'meeting room id is required',
        'chatroom_does_not_exist': 'meeting room does not exist',
        'chatroom_user_id_not_exist': 'meeting room Illegal user access',
        'chatroom_delete_success': 'meeting room delete success',
        'chatroom_smart_selection_status_is_required': 'meeting room smart selection status is required',
        'chatroom_message_is_null': 'The message content cannot be empty',
        'chatroom_message_is_not_find': 'Chat room messages cannot be empty',
        'chatroom_smart_selection_status_can_only_input': 'meeting room smart selection status can only input 0 or 1',
        'chatroom_agent_id_is_required': 'agent_id is required',
        'chatroom_agent_active_is_required': 'agent active is required',
        'chatroom_agent_active_can_only_input': 'agent active can only input 0 or 1',
        'chatroom_agent_relation_does_not_exist': 'agent relation does not exist',
        'chatroom_status_is_incorrect': 'The current status is incorrect',
        'chatroom_agent_number_less_than_one': 'There must be at least 1 agent present in the meeting room.',
        'chatroom_manager_system': '''
            You are the moderator of the meeting room, where there is one user and at least one AI agent.
            You are responsible for summarizing the content of the user's message and selecting the next agent to speak.
            I will provide a list of detailed information about all agents in the meeting room in the following JSON format:
            [{"id": agent ID, "name": agent name, "description": agent responsibilities and capabilities}, ...];
            The conversation history in the following JSON format: [round 1, (round 2,) ...]
            where the conversation round in the following JSON format: [message 1, (message 2,) ...]
            Each round starts with a user message and includes all subsequent agent messages until the next user message;
            The JSON structure for each message is as follows:
            {"id": agent ID (if the speaker is a user, the ID is 0), "name": speaker name, "role": "speaker role, user or agent", "type": message type (text, or tool_use for agent, or tool_result for user), "message": message content}.
            Each message is consecutive with the previous one, and each round is also consecutive with the previous one.

            If images are uploaded in the current request (note that they are not images in the conversation history), please fully understand and analyze the content of all images, as the image content is also an important part of the latest round of conversation content.
            You need to fully analyze and understand every round of the conversation history through its message data structure, analyze the current conversation scene and conversation progress, and combine both the user's speech content in the last round and all images uploaded in the current request (as both together constitute the complete content of the latest round) to summarize what the agents need to do next and the specific execution rules and requirements. This summary then will be passed to the agents as an instruction.

            Then, respond according to the following requirements:
            1. Please only select agents from the provided agent list. Do not select agents that exist in the conversation history but not in the agent list;
            2. Please select the next agent to speak based on the summary and all agents' responsibilities and capabilities. If you are unsure, please select the agent whose responsibilities and capabilities most closely match the historical message content;
            3. Please return in JSON format: {"summary": summary, "id": the ID of the agent you selected}. Sometimes an agent's name might look like an ID number, but you must still return the agent's ID, not its name.
        ''',

        'chatroom_manager_system_with_optional_selection': '''
            You are the moderator of the meeting room, where there is one user and at least one AI agent.
            You are responsible for selecting the next agent to speak or ending the conversation.
            I will provide a list of detailed information about all agents in the meeting room in the following JSON format:
            [{"id": agent ID, "name": agent name, "description": agent responsibilities and capabilities}, ...];
            And the current user's speech summary;
            Also, the conversation history in the following JSON format: [round 1, (round 2,) ...]
            where the conversation round in the following JSON format: [message 1, (message 2,) ...]
            Each round starts with a user message and includes all subsequent agent messages until the next user message;
            The JSON structure for each message is as follows:
            {"id": agent ID (if the speaker is a user, the ID is 0), "name": speaker name, "role": speaker role, user or agent, "type": message type (text, or tool_use for agent, or tool_result for user), "message": message content}.
            Each message is consecutive with the previous one, and each round is also consecutive with the previous one.

            You should determine whether to end the conversation according to the following rules:
            1. You should try to encourage all agents to actively participate in the conversation regarding the user's speech summary, even if some of the agents have met the user's needs;
            2. If all agents have participated in the last round of the conversation after the user's speech and the user's needs have been met, you can end the conversation;
            3. If the conversation has been ongoing for a long time without reaching a conclusion, you can also end the conversation;
            
            Then, respond according to the following requirements:
            1. If you think the conversation should end, please only return in JSON format: {"id": 0, "message": reason for ending the conversation}; otherwise, select an agent according to the following requirements.
            2. Please only select agents from the provided agent list. Do not select agents that exist in the conversation history but not in the agent list;
            3. Please select the next agent to speak based on the user's speech summary, conversation history, and all agents' responsibilities and capabilities. If you are unsure, please select the agent whose responsibilities and capabilities most closely match the user's speech summary;
            4. Please return in JSON format: {"id": the ID of the agent you selected}. Sometimes an agent's name might look like an ID number, but you must still return the agent's ID, not their name.
        ''',

        'chatroom_manager_user_invalid_selection': "Your last selected ID was {agent_id}, but this ID does not correspond to any agent in the meeting room. Please select again.",

        'chatroom_manager_user': '''
            Below is the detailed information list of all agents in the meeting room:
            {agents}

            Below is the conversation history list:
            {messages}
            
            Below is the user's last speech content:
            {user_message}
            
            Please select the next agent to speak from the agent list according to the requirements.
        ''',

        'chatroom_manager_user_with_optional_selection': '''
            Below is the detailed information list of all agents in the meeting room:
            {agents}

            User's speech summary:
            {topic}

            Below is the conversation history list:
            {messages}

            Please select the next agent to speak from the agent list according to the requirements, or end the conversation.
        ''',

        'chatroom_agent_user_subprompt': '''
            You are an AI agent in a meeting room, where there is one user and at least one AI agent.
            You should adapt your identity and role according to the context of the conversation.
            Please pay attention to the following requirements when responding:
            1. If images are uploaded in the current request (note that they are not images in the conversation history), please fully understand and analyze the content of all images, as the image content is also an important part of the latest round of conversation content.
            2. You need to fully analyze and understand the conversation records, analyze the current conversation scene and progress through the last round of the conversation, focus on what the user wants, and provide enough details. Note that tool uses of every agent are included in the conversation records
            3. You need to fully analyze and understand the user's command intention through the current conversation scene and progress, as well as the user's instructions, focus on what the user wants, and do not miss important information, rules or requirements in the instructions
            4. You need to reply based on the current conversation scene and progress, as well as the user's command intention
            5. Don't copy the viewpoints of other agents in the meeting room
            6. Stop calling the tool after the user's instructions have been completed or you have failed to execute the tool after 3 consecutive attempts in the conversation records

            The JSON format of the conversation history is as follows: [round 1, (round 2,) ...]
            where the conversation round in the following JSON format: [message 1, (message 2,) ...]
            Each round starts with a user message and includes all subsequent agent messages and tool use & result messages until the next user message;
            The JSON structure of each message is as follows:
            {{"id": agent ID (if the speaker is a user, the ID is 0), "name": speaker name, "role": speaker role, user or agent, "type": message type (text, or tool_use for agent, or tool_result for user), "message": message content}}.
            Each message is consecutive with the previous one, and each round is also consecutive with the previous one.
            
            User's instructions:
            {topic}

            Conversation history:
            {messages}

            Chat file list:
            {chat_file_list}
            
            Do not explicitly mention the user's instructions and the conversation history in your response.
        ''',
        'chatroom_agent_description_with_abilities': '''
            Agent responsibilities (or identity):
            {obligations}
            
            Agent capabilities (listed in JSON format):
            {abilities_content}
        ''',

        'chatroom_agent_description_with_no_ability': '''
            Agent responsibilities (or identity):
            {obligations}
        ''',
        'chatroom_request_sent_successfully': 'Request successful, please wait',
        'chatroom_role_user': 'user',
        'chatroom_role_agent': 'agent',
        'chatroom_title_system': '''
            Generate a concise chat title (under 10 words) based on the conversation history.

            The conversation history is in the following JSON format: [message 1, (message 2,) ...]
            The JSON structure for each message is as follows:
            {"id": agent ID (if the speaker is a user, the ID is 0), "name": speaker name, "role": "speaker role, user or agent", "type": message type (text, or tool_use for agent, or tool_result for user), "message": message content}.
            
            Requirements:
            1. Capture core discussion theme
            2. Reflect key disputes or consensus
            3. Use neutral wording
            4. Avoid word repetition
        ''',
        'chatroom_title_user': '''
            Below is the conversation history list:
            {messages}

            Please generate a chat title according to the requirements.
        ''',
        # vector
        'api_vector_auth': 'Insufficient permissions',
        'api_vector_file_type': 'The uploaded file information is not matched',
        'api_vector_success': 'success',
        'api_vector_document_loader_type': 'Please provide a valid document_loader_type!',
        'api_vector_embedding_model': 'No available embedding model!',
        'api_vector_available_dataset': 'No available dataset!',
        'api_vector_available_model': 'No available model!',
        'api_vector_document_segment': 'No available document segment!',
        'api_vector_available_document': 'No available document!',
        'api_vector_available_apps': 'No available apps!',
        'api_vector_acquisition_failure': 'Data acquisition failure',
        'api_vector_indexing': 'The knowledge base is being indexed and cannot be changed',
        # upload files
        'upload_files': 'Uploaded file list',
        'api_upload_unsupported': 'Unsupported file types',
        'api_upload_max_size': 'The file size exceeds the 15MB limit',
        'api_upload_size_not': 'Could not get file size',
        # app list
        'app_search_type': '"Error switching team/personal mode',
        # app create
        'name_is_required': 'Name is required',
        'mode_can_only_input': ' App mode is error',
        'apps_insert_error': 'App create failed',
        'agents_insert_error': 'Agent create failed',
        'workflow_insert_error': 'Workflow create failed',
        'workflow_import_copy': 'Copy',
        'workflow_import_invalid_format': 'Invalid YAML file format',
        'workflow_import_item_is_required': 'Missing field in YAML file: ',
        'workflow_import_name_is_required': 'Missing application name in YAML file',
        'workflow_import_mode_error': 'In YAML file, workflow mode must be 2',
        'workflow_import_graph_error': 'Workflow graph data error',
        'workflow_import_insert_error': 'Failed to create workflow',
        'database_insert_error': 'Database create failed',
        'skill_insert_error': 'Skill create failed',
        'apps_insert_success': 'App create success',

        'app_id_is_required': 'APPID is error',
        'app_update_error': 'app update failed',
        'app_update_success': 'app update success',
        'no_modification_permission': 'no_modification_permission',

        'supplier_not_found': 'Supplier not found',
        'supplier_authorized_success': 'Supplier authorized successfully',

        'model_not_found': 'Model not found',
        'model_authorized_success': 'Model authorized successfully',

        'model_switching_success': 'Model switching successfully',
        'model_switching_failed': 'Model switching failed',

        'skill_does_not_exist': 'Skill does not exist',
        'skill_input_variables_error': 'Skill input variables error',
        'skill_output_variables_error': 'Skill output variables error',
        'skill_code_error': 'Skill code error',

        'do_not_have_permission': 'Do not have permission',

        'LLM_HELP': 'Set the default large language model. When you create an agent or use a large language model in a workflow, this model will be used by default.',
        'EMBEDDING_HELP': 'Set the default model for document embedding processing, the retrieval and import of knowledge bases both use this Embedding model for vectorization processing.',
        'RERANKING_HELP': 'Reranking model will reorder the candidate document list based on the semantic matching degree with the user\'s question, thereby improving the semantic sorting result',
        'SPEECH2TEXT_HELP': 'Set the default model for speech-to-text input in the dialog.',
        'TTS_HELP': 'text-to-speech model, used to convert text content into natural speech output.',
        'TEXT2IMG_HELP': 'text-to-image model, used to generate images according to the input text description.',
        'MODERATION_HELP': 'Content moderation model, used to detect and filter inappropriate content to ensure that the generated content conforms to community standards.',

        'LLM_MODEL_TYPE_NAME': 'LLM Model',
        'EMBEDDING_MODEL_TYPE_NAME': 'Embedding Model',
        'RERANKING_MODEL_TYPE_NAME': 'Rerank Model',
        'SPEECH2TEXT_MODEL_TYPE_NAME': 'Speech2Text Model',
        'TTS_MODEL_TYPE_NAME': 'TTS Model',
        'TEXT2IMG_MODEL_TYPE_NAME': 'Text2Img Model',
        'MODERATION_MODEL_TYPE_NAME': 'Moderation Model',

        'recently_active_process': 'Recently active process',
        'recently_active_agent': 'Recently active Agent',
        "graph_validation_errors": {
            "inputs_cannot_be_empty": "The Start node has no input variables set.",
            "multiple_start_nodes": "There can only be one start node.",
            "multiple_end_nodes": "There can only be one end node.",
            "multiple_level_one_edges": "There can only be one edge with level 1.",
            "invalid_level_one_edge_source": "The source node of the level 1 edge must be a start node.",
            "nonexistent_edge_nodes": "All edges must have source and target nodes that exist in the nodes list.",
            "start_node_incoming_edges": "Start node cannot have incoming edges.",
            "start_node_outgoing_edges": "Start node can only have one outgoing edge.",
            "end_node_incoming_edges": "End node must have at least one incoming edge.",
            "end_node_outgoing_edges": "End node cannot have outgoing edges.",
            "node_incoming_outgoing_edges": "Node {node_id} must have at least one incoming and one outgoing edge.",
            "exactly_one_start_node": "There must be exactly one start node.",
            "exactly_one_end_node": "There must be exactly one end node.",
            "node_missing_input": "Node [{node_title}] has no input variables configured.",
            "required_field_empty": "Required field '{field_name}' in node '{node_title}' must not be empty",
            "prompt_params_required": "In node '{node_title}', either system prompt or user prompt must be specified",
            "input_config_required": "Input configuration in node '{node_title}' is required and must not be empty",
            "prompt_user_parser_required": "User parser prompt in node '{node_title}' is required and must not be empty",
            "llm_prompt_required": "Missing [system] or [user] prompt in node [{node_title}]",
            "agent_prompt_required": "Missing [user] prompt in node [{node_title}]",
            "executor_llm_prompt_required": "Missing [system] or [user] prompt in executor [{executor_title}] of node [{node_title}]",
            "executor_agent_prompt_required": "Missing [user] prompt in executor [{executor_title}] of node [{node_title}]",
            "input_config_missing": "Input properties not configured for node [{node_title}]",
            "required_param_missing": "Required parameter [{param_name}] not filled in node [{node_title}]",
            "node_missing_output": "Node [{node_title}] has no output variables configured.",
        },
        'tag_id_not_found': 'Tag ID not found',
        'tag_update_success': 'Tag update success',
        'tag_update_failed': 'Tag update failed',
        'tag_delete_success': 'Tag delete success',
        'tag_binding_create_success': 'Tag binding create success',
        'tag_binding_delete_success': 'Tag binding delete success',
        'team_id_not_found': 'Team ID not found',
        'chatroom_app_run_id_not_found': 'Current appRunID not found',

        'app_run_error': 'App run record not found',
        'api_agent_generate_failed': 'Agent generate failed',
        'api_agent_user_prompt_required': 'Agent user prompt required',
        'api_agent_batch_size_invalid': 'Agent batch size invalid',
        'agent_batch_exist_runing_rocord': 'Agent generate exist runing rocord',

        'generate_agent_system_prompt': '''
            You are an AI agent generation assistant.
            Please generate a complete agent information for me according to my requirements and the agent data structure.
            Please pay attention to the following requirements when generating:
            1. To ensure the high-quality generation of agents, the agent information should be sufficient and detailed
            2. The name of the agent should simply and directly reflect the key information of the agent and be as humanized as possible
            3. The agent description should be as detailed as possible and cover all the information of the agent
            4. The functional information of the agent should not only cover its literal "function" aspect, but also other relevant features, including but not limited to: clearly defining the identity, role, and purpose of the agent in its operating environment. Provide a detailed description of the agent's core responsibilities and tasks. List the specific skills, professional knowledge, and knowledge areas that the agent possesses. Mentioning the tools, techniques, or frameworks used by agents to perform their functions. Explain how agents interact with users, systems, or other agents, including communication methods and collaboration capabilities. Emphasize the ability of agents to adapt to different environments, tasks, or user needs, as well as their customization options. Provide detailed information on how to measure agency performance, including accuracy, efficiency, and reliability. Functional descriptions should be generated as much as possible to ensure sufficient depth and coverage of all relevant aspects. The language should be clear, professional, and focused on providing actionable insights into agency capabilities and operating environments. The functional information of the agent should be as detailed as possible, not limited to the literal "functional" information, but should also include other relevant feature information.
            5. Generate as many abilities as possible, ensuring that the specific content of each ability includes the following elements:Clearly describe the primary purpose and goals of the ability, articulating its design intent, intended use, and core value to the user. The goals of the ability should directly address the user's actual needs, ensuring it can solve specific problems or improve efficiency. By defining clear objectives, users can quickly understand the practical application scenarios of the ability and the value it brings. The design of the ability should focus on the user's core pain points, providing actionable solutions to help achieve business goals or optimize workflows.Provide a detailed explanation of how the ability is implemented, focusing on its core logic, problem-solving approach, and key implementation steps. Avoid excessive technical jargon, and instead explain how the ability achieves its goals through systematic methods from the user's perspective. The description of the core logic should be clear and easy to understand, helping users grasp the basic operational principles of the ability. The implementation explanation should cover the complete process from input to output, ensuring users fully understand how the ability works.Describe the scenarios and universality of the ability, emphasizing its broad applicability across different industries and domains. Through abstract descriptions, highlight the flexibility and adaptability of the ability to meet diverse needs. The description of universality should avoid being confined to specific fields, instead showcasing the potential application value of the ability in different environments. The explanation of applicable scenarios should cover multiple use cases, helping users understand how the ability can function in various contexts.Provide a detailed explanation of the possible outputs generated by the ability, helping users intuitively understand its functionality. The output description should be clear and specific, ensuring users can anticipate the results of using the ability. The detailed explanation of outputs should cover possible result formats and their practical significance to users, helping them evaluate the practicality of the ability. The depth of the output description should be sufficient to allow users to understand the specific value of the ability and support their subsequent decision-making.Highlight any limitations, constraints, or special considerations related to the ability, clearly explaining how these limitations might impact its use and suggesting feasible solutions or alternatives. Ensure users can avoid potential issues when utilizing the ability. The description of limitations should be comprehensive and specific, helping users plan their usage strategies in advance. The explanation of special considerations should cover potential risk points and mitigation measures, ensuring users can safely and efficiently use the ability.Include any additional context that might help users understand the ability better, such as performance benchmarks, integration requirements, dependencies, or other relevant background information. This information should be comprehensive and specific, helping users evaluate the applicability and practicality of the ability. The description of context should cover the ability's performance, compatibility with other systems, and best practices for usage. The additional context should provide sufficient information to help users fully assess the applicability of the ability.The language should be professional yet easy to understand, avoiding overly simplistic or vague expressions, ensuring the content is comprehensive, specific, and actionable, providing users with clear insights into the ability's functionality and use cases. The language should emphasize logical and coherent expression, ensuring users can easily understand the core value and usage methods of the ability.
            6. Be sure to strictly abide by the json structure of the agent data
            Note that only the json structure data of the agent is returned, and no redundant content is returned.
            Description of the json structure of agent data:
            {{
                "name": "(string type) Agent name",
                "description": "(string type) Agent description",
                "obligations": "(string type) Agent functional information (including but not limited to the identity, responsibilities, positions, skills, etc. of the agent)",
                "abilities": [
                    {{
                        "name": "(string type) Ability name",
                        "content": "(string type) Specific content of the ability. When the agent is running, the selected ability content will be submitted to the LLM model as a prompt",
                        "output_format": "(int type), the output format of the ability, 1: text format, 2: json format, 3: pure code format (excluding non-code content), when the agent is running, the content will be returned according to the output format corresponding to the selected ability"
                    }}
                ]
            }}
            {append_prompt}
        ''',
        'generate_agent_user': '''
            Requirement content:
            {user_prompt}
        ''',
        'regenerate_agent_system': '''
            Note: You have already generated some agents, and you need to generate a new agent. The new agent data should be as different as possible from the generated agent history data.
        ''',
        'regenerate_agent_user': '''
            Generated agent history data:
            {history_agent_list}
        ''',
        'agent_supplement_system': '''
            You are an AI agent generation assistant.
            You have generated an agent. Please adjust the generated agent data according to the correction suggestions I provided.
            Note that only the json structure data of the agent is returned, and no redundant content is returned.
            Description of the json structure of agent data:
            {{
                "name": "(string type) Agent name",
                "description": "(string type) Agent description",
                "obligations": "(string type) Agent functional information (including but not limited to the identity, responsibilities, positions, skills, etc. of the agent)",
                "abilities": [
                    {{
                        "name": "(string type) Ability name",
                        "content": "(string type) Specific content of the ability. When the agent is running, the selected ability content will be submitted to the LLM model as a prompt",
                        "output_format": "(int type), the output format of the ability, 1: text format, 2: json format, 3: pure code format (excluding non-code content), when the agent is running, the content will be returned according to the output format corresponding to the selected ability"
                    }}
                ]
            }}
        ''',
        'agent_supplement_user': '''
            Correction suggestions:
            {agent_supplement}

            Generated agent data:
            {history_agent}
        ''',
        'agent_batch_sample_system': '''
            You are an AI agent generation assistant.
            Please generate a complete sample agent information for me according to the agent data structure based on the requirements for batch generation of agents provided by me.
            Please pay attention to the following requirements when generating:
            1. To ensure the high-quality generation of agents, the agent information should be sufficient and detailed
            2. The name of the agent should simply and directly reflect the key information of the agent and be as humanized as possible
            3. The agent description should be as detailed as possible and cover all the information of the agent
            4. The functional information of the agent should not only cover its literal "function" aspect, but also other relevant features, including but not limited to: clearly defining the identity, role, and purpose of the agent in its operating environment. Provide a detailed description of the agent's core responsibilities and tasks. List the specific skills, professional knowledge, and knowledge areas that the agent possesses. Mentioning the tools, techniques, or frameworks used by agents to perform their functions. Explain how agents interact with users, systems, or other agents, including communication methods and collaboration capabilities. Emphasize the ability of agents to adapt to different environments, tasks, or user needs, as well as their customization options. Provide detailed information on how to measure agency performance, including accuracy, efficiency, and reliability. Functional descriptions should be generated as much as possible to ensure sufficient depth and coverage of all relevant aspects. The language should be clear, professional, and focused on providing actionable insights into agency capabilities and operating environments. The functional information of the agent should be as detailed as possible, not limited to the literal "functional" information, but should also include other relevant feature information.
            5. Generate as many abilities as possible, ensuring that the specific content of each ability includes the following elements:Clearly describe the primary purpose and goals of the ability, articulating its design intent, intended use, and core value to the user. The goals of the ability should directly address the user's actual needs, ensuring it can solve specific problems or improve efficiency. By defining clear objectives, users can quickly understand the practical application scenarios of the ability and the value it brings. The design of the ability should focus on the user's core pain points, providing actionable solutions to help achieve business goals or optimize workflows.Provide a detailed explanation of how the ability is implemented, focusing on its core logic, problem-solving approach, and key implementation steps. Avoid excessive technical jargon, and instead explain how the ability achieves its goals through systematic methods from the user's perspective. The description of the core logic should be clear and easy to understand, helping users grasp the basic operational principles of the ability. The implementation explanation should cover the complete process from input to output, ensuring users fully understand how the ability works.Describe the scenarios and universality of the ability, emphasizing its broad applicability across different industries and domains. Through abstract descriptions, highlight the flexibility and adaptability of the ability to meet diverse needs. The description of universality should avoid being confined to specific fields, instead showcasing the potential application value of the ability in different environments. The explanation of applicable scenarios should cover multiple use cases, helping users understand how the ability can function in various contexts.Provide a detailed explanation of the possible outputs generated by the ability, helping users intuitively understand its functionality. The output description should be clear and specific, ensuring users can anticipate the results of using the ability. The detailed explanation of outputs should cover possible result formats and their practical significance to users, helping them evaluate the practicality of the ability. The depth of the output description should be sufficient to allow users to understand the specific value of the ability and support their subsequent decision-making.Highlight any limitations, constraints, or special considerations related to the ability, clearly explaining how these limitations might impact its use and suggesting feasible solutions or alternatives. Ensure users can avoid potential issues when utilizing the ability. The description of limitations should be comprehensive and specific, helping users plan their usage strategies in advance. The explanation of special considerations should cover potential risk points and mitigation measures, ensuring users can safely and efficiently use the ability.Include any additional context that might help users understand the ability better, such as performance benchmarks, integration requirements, dependencies, or other relevant background information. This information should be comprehensive and specific, helping users evaluate the applicability and practicality of the ability. The description of context should cover the ability's performance, compatibility with other systems, and best practices for usage. The additional context should provide sufficient information to help users fully assess the applicability of the ability.The language should be professional yet easy to understand, avoiding overly simplistic or vague expressions, ensuring the content is comprehensive, specific, and actionable, providing users with clear insights into the ability's functionality and use cases. The language should emphasize logical and coherent expression, ensuring users can easily understand the core value and usage methods of the ability.
            6. Pay attention to only generate one agent sample, do not generate in batches.
            7. Be sure to strictly abide by the json structure of the agent data
            Note that only the json structure data of the agent is returned, and no redundant content is returned.
            Description of the json structure of agent data:
            {{
                "name": "(string type) Agent name",
                "description": "(string type) Agent description",
                "obligations": "(string type) Agent functional information (including but not limited to the identity, responsibilities, positions, skills, etc. of the agent)",
                "abilities": [
                    {{
                        "name": "(string type) Ability name",
                        "content": "(string type) Specific content of the ability. When the agent is running, the selected ability content will be submitted to the LLM model as a prompt",
                        "output_format": "(int type), the output format of the ability, 1: text format, 2: json format, 3: pure code format (excluding non-code content), when the agent is running, the content will be returned according to the output format corresponding to the selected ability"
                    }}
                ]
            }}
        ''',
        'agent_batch_sample_user': '''
            Requirements for batch generation of agents:
            {agent_batch_requirements}
        ''',
        'agent_batch_one_system': '''
            You are an AI agent generation assistant.
            Please generate a complete agent information for me according to the agent data structure based on the requirements for batch generation of agents provided by me.
            Please pay attention to the following requirements when generating:
            1. To ensure the high-quality generation of agents, the agent information should be sufficient and detailed
            2. The agent name should simply and directly reflect the key information of the agent and be as anthropomorphic as possible
            3. The agent description should be as detailed as possible and cover all the information of the agent
            4. The functional information of the agent should not only cover its literal "function" aspect, but also other relevant features, including but not limited to: clearly defining the identity, role, and purpose of the agent in its operating environment. Provide a detailed description of the agent's core responsibilities and tasks. List the specific skills, professional knowledge, and knowledge areas that the agent possesses. Mentioning the tools, techniques, or frameworks used by agents to perform their functions. Explain how agents interact with users, systems, or other agents, including communication methods and collaboration capabilities. Emphasize the ability of agents to adapt to different environments, tasks, or user needs, as well as their customization options. Provide detailed information on how to measure agency performance, including accuracy, efficiency, and reliability. Functional descriptions should be generated as much as possible to ensure sufficient depth and coverage of all relevant aspects. The language should be clear, professional, and focused on providing actionable insights into agency capabilities and operating environments. The functional information of the agent should be as detailed as possible, not limited to the literal "functional" information, but should also include other relevant feature information.
            5. Generate as many abilities as possible, ensuring that the specific content of each ability includes the following elements:Clearly describe the primary purpose and goals of the ability, articulating its design intent, intended use, and core value to the user. The goals of the ability should directly address the user's actual needs, ensuring it can solve specific problems or improve efficiency. By defining clear objectives, users can quickly understand the practical application scenarios of the ability and the value it brings. The design of the ability should focus on the user's core pain points, providing actionable solutions to help achieve business goals or optimize workflows.Provide a detailed explanation of how the ability is implemented, focusing on its core logic, problem-solving approach, and key implementation steps. Avoid excessive technical jargon, and instead explain how the ability achieves its goals through systematic methods from the user's perspective. The description of the core logic should be clear and easy to understand, helping users grasp the basic operational principles of the ability. The implementation explanation should cover the complete process from input to output, ensuring users fully understand how the ability works.Describe the scenarios and universality of the ability, emphasizing its broad applicability across different industries and domains. Through abstract descriptions, highlight the flexibility and adaptability of the ability to meet diverse needs. The description of universality should avoid being confined to specific fields, instead showcasing the potential application value of the ability in different environments. The explanation of applicable scenarios should cover multiple use cases, helping users understand how the ability can function in various contexts.Provide a detailed explanation of the possible outputs generated by the ability, helping users intuitively understand its functionality. The output description should be clear and specific, ensuring users can anticipate the results of using the ability. The detailed explanation of outputs should cover possible result formats and their practical significance to users, helping them evaluate the practicality of the ability. The depth of the output description should be sufficient to allow users to understand the specific value of the ability and support their subsequent decision-making.Highlight any limitations, constraints, or special considerations related to the ability, clearly explaining how these limitations might impact its use and suggesting feasible solutions or alternatives. Ensure users can avoid potential issues when utilizing the ability. The description of limitations should be comprehensive and specific, helping users plan their usage strategies in advance. The explanation of special considerations should cover potential risk points and mitigation measures, ensuring users can safely and efficiently use the ability.Include any additional context that might help users understand the ability better, such as performance benchmarks, integration requirements, dependencies, or other relevant background information. This information should be comprehensive and specific, helping users evaluate the applicability and practicality of the ability. The description of context should cover the ability's performance, compatibility with other systems, and best practices for usage. The additional context should provide sufficient information to help users fully assess the applicability of the ability.The language should be professional yet easy to understand, avoiding overly simplistic or vague expressions, ensuring the content is comprehensive, specific, and actionable, providing users with clear insights into the ability's functionality and use cases. The language should emphasize logical and coherent expression, ensuring users can easily understand the core value and usage methods of the ability.
            6. Pay attention to only generate one agent information, do not generate in batches.
            7. If the history of the agent that has been generated in batches has real content, the new agent should try to keep the difference with the history of the generated agent
            8. Be sure to strictly abide by the json structure of the agent data
            Pay attention to only return the json structure data of the agent, do not return redundant content
            Agent data json structure description:
            {{
                "name": "(string type) Agent name",
                "description": "(string type) Agent description",
                "obligations": "(string type) Agent functional information (including but not limited to the identity, responsibilities, positions, skills, etc. of the agent)",
                "abilities": [
                    {{
                        "name": "(string type) Ability name",
                        "content": "(string type) Specific content of the ability. When the agent is running, the selected ability content will be submitted to the LLM model as a prompt",
                        "output_format": "(int type), the output format of the ability, 1: text format, 2: json format, 3: pure code format (excluding non-code content), the agent will return the content according to the output format corresponding to the selected ability when running"
                    }}
                ]
            }}
        ''',
        'agent_batch_one_user': '''
            Batch generation of agent requirements:
            {agent_batch_requirements}

            Batch generated agent history:
            {history_agents}
        ''',
        'agent_batch_generate_system': '''
            You are an AI agent generation assistant.
            Please generate a batch of complete agent information for me based on the requirements for batch generation of agents, the number of batch generation of agents, and the data structure of multiple agents that I provide.
            Pay attention to the following requirements when generating:
            1. Do not reduce the quality of each agent generated by batch generation. The information of each agent should be sufficient and detailed
            2. The name of the agent should simply and directly reflect the key information of the agent and be as humanized as possible
            3. The agent description should be as detailed as possible and cover all the information of the agent
            4. The function information of the agent should be as detailed as possible, not just limited to the literal "function" information, but also include other relevant feature information
            5. The ability splitting of the agent should be as detailed as possible, the specific content of each ability should be described in detail, and the output format of the ability should be selected in an appropriate format
            6. Be sure to strictly generate agents according to the number of batch-generated agents I provide, and do not generate more or less than this number
            7. The batch-generated agent data should be kept as different as possible, and do not generate duplicate agents
            8. If the batch-generated agent history has real content, the new agent should be kept as different as possible from the generated agent history
            9. Be sure to strictly abide by the multi-agent data json structure
            10. No need to consider model context length limit, do not simplify agent information
            After all agents are generated, it is necessary to enrich and improve the information of each agent based on the above requirements to ensure that the information of each agent is sufficient and detailed.
            Note that only the generated multi-agent json structure data is returned, and no redundant content is returned.
            Description of the json structure of multi-agent data:
            {{
                "multi-agent": [
                    {{
                        "name": "(string type) Agent name",
                        "description": "(string type) Agent description",
                        "obligations": "(string type) Agent functional information (including but not limited to the identity, responsibilities, positions, skills, etc. of the agent)",
                        "abilities": [
                            {{
                                "name": "(string type) Ability name",
                                "content": "(string type) Specific content of the ability. When the agent is running, the selected ability content will be submitted to the LLM model as a prompt",
                                "output_format": "(int type), the output format of the ability, 1: text format, 2: json format, 3: pure code format (excluding non-code content), when the agent is running, the content will be returned according to the output format corresponding to the selected ability"
                            }}
                        ]
                    }}
                ]
            }}
        ''',
        'agent_batch_generate_user': '''
            Requirements for batch generation of agents:
            {agent_batch_requirements}

            Number of batch generation of agents:
            {agent_batch_number}

            Batch-generated agent history:
            {history_agents}
        ''',
        'api_agent_supplement_prompt_required': 'supplement_prompt is requiredapi_agent_generate_failed',
        'api_agent_save_record_error': 'save record errorapp_run_error',
        'api_agent_record_error': 'record not found',

        'chatroom_meeting_summary_system': '''
            You are a roundtable discussion summary assistant. Please generate a detailed and comprehensive summary based on the discussion records I provide.
            
            Please pay attention to the following requirements when generating the summary:
            1. The summary should be as detailed as possible, covering all key points, arguments, decisions, and insights from the discussion
            2. Maintain the logical flow and connections between different topics discussed
            3. Include important context and background information that helps understand the discussion
            4. Capture any conclusions reached, action items identified, or next steps agreed upon
            5. Preserve important specific details like numbers, dates, names, or technical terms
            6. Reflect different perspectives and viewpoints expressed during the discussion
            7. Highlight any significant agreements or disagreements among participants
            8. Note any questions raised and their answers or unresolved status
            
            Note that only the summary content will be returned in the end, and no redundant content will be returned.
        ''',
        'chatroom_meeting_summary_user': '''
            Discussion records:
            {messages}
        ''',
        'chatroom_meeting_summary_system_correct': '''
            You are a roundtable discussion summary assistant. You have created a summary based on the discussion records I provided. I have provided you with the generated summary.
            Please adjust the generated summary using the discussion records I provided, the generated summary, and the summary corrections.
            Note that only the corrected summary content will be returned in the end, and no redundant content will be returned.
        ''',
        'chatroom_meeting_summary_user_correct': '''
            Discussion records:
            {messages}

            Generated summary:
            {meeting_summary}

            Summary corrections:
            {update_meeting}
        ''',
        'chatroom_generate_meeting_summary_from_a_single_message_system_correct': '''
            You are a meeting summary assistant. You have generated a meeting summary for me. I have provided you with the generated meeting summary.
            Please adjust the generated meeting summary based on the generated meeting summary and meeting summary corrections I provided.
            Note that only the corrected meeting summary content will be returned in the end, and no redundant content will be returned.
        ''',
        'chatroom_generate_meeting_summary_from_a_single_message_system_correct': '''
            You are a roundtable discussion summary assistant. You have generated a summary for me. I have provided you with the generated summary.
            Please adjust the generated summary based on the generated summary and summary corrections I provided.
            Note that only the corrected summary content will be returned in the end, and no redundant content will be returned.
        ''',
        'chatroom_generate_meeting_summary_from_a_single_message_user_correct': '''
            Generated summary:
            {meeting_summary}

            Summary corrections:
            {update_meeting}
        ''',
        'chatroom_conference_orientation_system': '''
            You are a data conversion assistant. Please use the meeting summary content and work-oriented data I provided to perform data-oriented conversion.
            Pay attention to the following requirements during conversion:
            1. Pay attention to the split items in the work-oriented data I provided. Be sure to keep the original split items, do not create new split items, and do not delete split items.
            2. The final generated work-oriented data must meet the requirements of the work-oriented data json format. Do not change the data structure.
            3. Be sure to pay attention to the field description and requirements in the work-oriented data json format description, as well as the work-oriented data supplementary description I provided. The two are combined as split reference rules.
            4. Remember that the four fields of name, display_name, required, and type in the work-oriented data I provided must not be changed. You only need to fill in the value field with the split item content.
            5. Be sure to strictly abide by the work-oriented data json format. Note that only the generated json format content is returned in the end, and no redundant content is returned.

            Work-oriented data json format description:
            1. Structural type description: The data corresponding to variables is of list type as a whole. Each element in the list is a data split item, and the data split item is of dict type
            2. Format, field description and requirements:
            {{
                'variables': [
                    {{
                        name: The variable name corresponding to the split item. Do not change this field.
                        required: The variable required corresponding Is it mandatory. Do not change this field.
                        display_name: The variable display name corresponding to the split item. It can be used as a description of the function and purpose of the split item and as a basis for extracting the split item. Do not change this field.
                        type: The variable type corresponding to the split item. It can be "number" or "string". Note that the content of the split item must correspond to the variable type. Do not change this field.
                        value: The final work-oriented split item content
                    }}
                ]
            }}
        ''',
        'chatroom_conference_orientation_user': '''
            Meeting summary content:
            {meeting_summary}

            Work-oriented data:
            {{'variables':{prompt_variables}}}

            Supplementary description of work-oriented data:
            {prompt_variables_supplement}
        ''',
        'chatroom_conference_orientation_system_correct': '''
            You are a data conversion assistant. You have already conducted a data-oriented conversion through the meeting summary content I provided. I provided the converted work-oriented data.
            Please adjust the converted work-oriented data through the meeting summary content I provided, the converted work-oriented data, and the data correction suggestions.
            Pay attention to the following requirements when adjusting:
            1. Pay attention to the split items in the work-oriented data I provided. Be sure to keep the original split items, do not create new split items, and do not delete split items.
            2. The final generated work-oriented data must meet the json format requirements of the work-oriented data. Do not change the data structure.
            3. Be sure to pay attention to the field description and requirements in the json format description of the work-oriented data, and use this as a reference rule for splitting.
            4. Remember that the four fields of name, display_name, required, and type in the work-oriented data I provided must not be changed. You only need to fill in the value field with the split item content.
            5. Be sure to strictly abide by the data correction suggestions.
            6. Be sure to strictly abide by the json format of the work-oriented data. Note that only the generated json format content is returned in the end, and do not return redundant content.

            JSON format description of work-oriented data:
            1. Structural type description: The data corresponding to variables is of list type as a whole. Each element in the list is a data split item, and the data split item is of dict type
            2. Format, field description and requirements:
            {{
                'variables': [
                    {{
                        name: The variable name corresponding to the split item. Do not change this field.
                        required: The variable required corresponding Is it mandatory. Do not change this field.
                        display_name: The variable display name corresponding to the split item. It can be used as a description of the function and purpose of the split item and as a basis for extracting the split item. Do not change this field.
                        type: The variable type corresponding to the split item. It can be "number" or "string". Note that the content of the split item must correspond to the variable type. Do not change this field.
                        value: The final content of the work-oriented split item
                    }}
                ]
            }}
        ''',
        'chatroom_conference_orientation_user_correct': '''
            Meeting summary content:
            {meeting_summary}

            Converted work-oriented data:
            {{'variables':{value_meeting_summary}}}

            Data correction suggestions:
            {update_meeting}
        ''',
        'api_skill_success': 'success',
        'api_skill_generate_failed': 'Request failed, please try again later',
        'api_skill_correction_failed': 'Request failed, please try again later',
        'api_skill_user_prompt_required': 'Prompt is required',
        'generate_skill_system_prompt': '''
            You are a python tool generation assistant.
            Please generate a complete tool information for me according to my requirements and the tool data structure.
            Note that after the tool information is generated, you need to perform a variable naming check and optimization. The variable names in "input_variables" and "output_variables", as well as the corresponding function input parameters or variable names in the Python 3 code, must comply with the code variable naming specifications and can only contain letters, numbers, and underscores, cannot start with numbers, and cannot use Python keywords.
            Please note that only the tool structure data is returned, and no redundant content is returned.
            Tool data json structure description:
            {{
                "name":"tool name",
                "description":"tool description",
                "input_variables": [
                    {{
                        "name":"variable name, must comply with the code variable naming conventions and can only contain letters, numbers, and underscores, cannot start with a number, and cannot use Python keywords",
                        "type":"Variable type, including ['string', 'number', 'json', 'file'], 'string' corresponds to the str type in Python, 'number' corresponds to the int or float type in Python, 'json' corresponds to the dict or list type in Python, 'file' type variable value is a file path that can be directly used for file operations",
                        "required":"(bool type), whether the variable is required: True means required, False means non-required",
                        "display_name":"variable display name, which can be used as a description of the function and purpose of the variable"
                    }}
                ],
                "dependencies": {{
                    "python3": []
                }},
                "code": {{
                    "python3":"python3 code. The return content is of dict type, and the content must be consistent with the output variable."
                }},
                "output_type":"(int type) output type includes the following four types: 1: Get text or ordinary variable data 2: Write to database 3: Write code 4: Write to file",
                "output_variables":[
                    {{
                        "name": "variable name, must comply with the code variable naming conventions and can only contain letters, numbers, and underscores, cannot start with a number, and cannot use Python keywords",
                        "type": "Variable type, including ['string', 'number', 'json', 'file'], 'string' corresponds to the str type in Python, 'number' corresponds to the int or float type in Python, 'json' corresponds to the dict or list type in Python, 'file' is used when the variable contains a file path. If a Python function returns a file path, this variable must be set to 'file' type",
                        "display_name": "Variable display name, can be used as a description of the function and purpose of the variable"
                    }}
                ]
            }}
            Special rule description:
            1. "input_variables" is the input variable required for the tool to run. The overall structure is list type. Each element in the list is an input variable, and a single input variable is dict type.
            2. "dependencies" is the python3 dependency that needs to be installed separately through pip when the tool code runs. The overall structure is dict type. The internal "python3" is a fixed key. Each element in the list corresponding to "python3" is a dependency name.
            3. "code" is the python3 code of the tool. The overall structure is dict type. The internal "python3" is a fixed key. The value corresponding to "python3" is the python3 code. The code is string type.
                Pay attention to the following requirements when generating Python 3 code:
                3.1 You only need to provide a main function, and all code logic is implemented in the main function
                3.2 Be careful not to provide other functions at the same level as the main function. If you need to encapsulate the function, you must encapsulate it inside the main function
                3.3 Do not provide the function calling code. I will automatically call the main function during actual operation
                3.4 The input parameters of the function correspond to the input variables of the tool. The variable name and variable type must be consistent with the definition in "input_variables". Non-mandatory variables must have default values, variables with default values should be placed last
                3.5 The return data type of the function must be specified
                3.6 The end of the main function needs to return a dict type of data, which corresponds to the output variable of the tool. The key name of the dict data is the output variable name. The variable name and variable type must be consistent with the definition in "output_variables"
            4. "output_variables" is the output variable after the tool is run. The overall structure is list type. Each element in the list is an input variable, and a single input variable is dict type
            5. Note the type of each output variable in "output_variables". The type of each output variable MUST match the corresponding data type in the return data of the python3 code: If the python3 code returns a "dict" or "list", the corresponding output variable type must be set to "json"; if it returns a file path, the corresponding output variable type must be set to "file"; otherwise (for strings, integers, floats, etc.) it should be set to "string" or "number" accordingly. Each key in the return dictionary must correspond to an output variable with a matching type.
            6. "output_type" is the output type of the tool. All types are provided in the tool data json structure description above. Note that the output type of the tool does not depend on the data type returned by the python3 code, but on the overall execution intent of the python3 code
            7. File write restrictions: when the code involves file write operations, the target file path must start with "/storage". For example: /storage/my_folder/my_file.txt.
               File return requirements: if the code needs to return the file path, the return value must start with "file://" so that the system can correctly identify it as a file type. For example: file:///storage/my_folder/my_file.txt.

        ''',
        'generate_skill_user': '''
            My requirements:
            {user_prompt}
        ''',
        'correction_skill_system_prompt': '''
            You are a python tool generation assistant.
            You have generated a tool. Please adjust the generated tool data according to the correction suggestions I provided.
            Note that after the tool information is generated, you need to perform a variable naming check and optimization. The variable names in "input_variables" and "output_variables", as well as the corresponding function input parameters or variable names in the Python 3 code, must comply with the code variable naming specifications and can only contain letters, numbers, and underscores, cannot start with numbers, and cannot use Python keywords.
            Please note that only the tool structure data is returned, and no redundant content is returned.
            Tool data json structure description:
            {{
                "name":"tool name",
                "description":"tool description",
                "input_variables": [
                    {{
                        "name":"variable name, must comply with the code variable naming conventions and can only contain letters, numbers, and underscores, cannot start with a number, and cannot use Python keywords",
                        "type":"Variable type, including ['string', 'number', 'json', 'file'], 'string' corresponds to the str type in Python, 'number' corresponds to the int or float type in Python, 'json' corresponds to the dict or list type in Python, 'file' type variable value is a file path that can be directly used for file operations",
                        "required":"(bool type), whether the variable is required: True means required, False means non-required",
                        "display_name":"variable display name, which can be used as a description of the function and purpose of the variable"
                    }}
                ],
                "dependencies": {{
                    "python3": []
                }},
                "code": {{
                    "python3":"python3 code. The return content is of dict type, and the content must be consistent with the output variable."
                }},
                "output_type":"(int type) output type includes the following four types: 1: Get text or ordinary variable data 2: Write to database 3: Write code 4: Write to file",
                "output_variables":[
                    {{
                        "name": "variable name, must comply with the code variable naming conventions and can only contain letters, numbers, and underscores, cannot start with a number, and cannot use Python keywords",
                        "type": "Variable type, including ['string', 'number', 'json', 'file'], 'string' corresponds to the str type in Python, 'number' corresponds to the int or float type in Python, 'json' corresponds to the dict or list type in Python, 'file' is used when the variable contains a file path. If a Python function returns a file path, this variable must be set to 'file' type",
                        "display_name": "Variable display name, can be used as a description of the function and purpose of the variable"
                    }}
                ]
            }}
            Special rule description:
            1. "input_variables" is the input variable required for the tool to run. The overall structure is list type. Each element in the list is an input variable, and a single input variable is dict type.
            2. "dependencies" is the python3 dependency that needs to be installed separately through pip when the tool code runs. The overall structure is dict type. The internal "python3" is a fixed key. Each element in the list corresponding to "python3" is a dependency name.
            3. "code" is the python3 code of the tool. The overall structure is dict type. The internal "python3" is a fixed key. The value corresponding to "python3" is the python3 code. The code is string type.
                Pay attention to the following requirements when generating Python 3 code:
                3.1 You only need to provide a main function, and all code logic is implemented in the main function
                3.2 Be careful not to provide other functions at the same level as the main function. If you need to encapsulate the function, you must encapsulate it inside the main function
                3.3 Do not provide the function calling code. I will automatically call the main function during actual operation
                3.4 The input parameters of the function correspond to the input variables of the tool. The variable name and variable type must be consistent with the definition in "input_variables". Non-mandatory variables must have default values, variables with default values should be placed last
                3.5 The return data type of the function must be specified
                3.6 The end of the main function needs to return a dict type of data, which corresponds to the output variable of the tool. The key name of the dict data is the output variable name. The variable name and variable type must be consistent with the definition in "output_variables"
            4. "output_variables" is the output variable after the tool is run. The overall structure is list type. Each element in the list is an input variable, and a single input variable is dict type
            5. Note the type of each output variable in "output_variables". The type of each output variable MUST match the corresponding data type in the return data of the python3 code: If the python3 code returns a "dict" or "list", the corresponding output variable type must be set to "json"; if it returns a file path, the corresponding output variable type must be set to "file"; otherwise (for strings, integers, floats, etc.) it should be set to "string" or "number" accordingly. Each key in the return dictionary must correspond to an output variable with a matching type.
            6. "output_type" is the output type of the tool. All types are provided in the tool data json structure description above. Note that the output type of the tool does not depend on the data type returned by the python3 code, but on the overall execution intent of the python3 code
            7. File write restrictions: when the code involves file write operations, the target file path must start with "/storage". For example: /storage/my_folder/my_file.txt.
               File return requirements: if the code needs to return the file path, the return value must start with "file://" so that the system can correctly identify it as a file type. For example: file:///storage/my_folder/my_file.txt.
        ''',
        'correction_skill_user': '''
            Correction suggestion:
            {correction_prompt}
            
            Generated tool data:
            {history_skill}
        ''',
        'skill_validation_failed': 'Skill validation failed',
        'skill_create_success': 'Skill create success',
        'skill_update_success': 'Skill update success',
        # Skill related messages
        "publish_status_invalid": "publish status can only input 0 or 1",
        "invalid_app_id": "Invalid app ID",
        "update_error": "Update failed",
        "skill_not_exist": "Skill does not exist",
        "app_id_required": "App ID is required",
        "tool_not_found": "Tool not found",
        "skill_id_required": "Skill ID is required",
        "input_dict_required": "Input data is required",
        "input_dict_format_error": "Input data format is invalid",
        "skill_error": "Skill error occurred",
        "skill_status_not_normal": "The skill status is not normal",
        "skill_draft_creators_only": "Only creators can run draft skills",
        "app_error": "Application error occurred",
        "team_members_not_open": "Not open to team members",
        "app_status_not_normal": "The application status is not normal",
        "skill_not_found": "Skill not found",
        "chatroom_table_orientation": "round_table_orientation",
        'round_table_orientation_operation': 'round_table_orientation_operation',
        'avatar_or_icon_required': 'At least one avatar or icon needs to be filled in',
        "graph_data_in_wrong_format": "Graph data is in the wrong format",
        'api_agent_upload_invalid_file_type': 'Invalid file type',
        'api_agent_upload_missing_keys': 'Missing required keys',
        'api_agent_upload_invalid_json': 'Invalid JSON format',
        'api_agent_upload_success': 'File uploaded successfully',
        'api_agent_upload_failed': 'File upload failed',

        'Permission_does_not_exist': 'Permission does not exist',
        'role_delete_success': 'Role delete success',
<<<<<<< HEAD
        'role_id_is_required': 'Role ID is required'
=======
        'role_id_is_required': 'Role ID is required',
        'user_does_not_belong_to_this_team': 'User does not belong to this team.',
        'the_current_user_does_not_have_permission': 'The current user does not have permission',
        'comprehensive_administrator': 'Comprehensive administrator',
        'agent_administrator': 'Agent administrator',
        'workflow_administrator': 'Workflow administrator',
        'skill_administrator': 'Skill administrator',
        'roundtable_administrator': 'Roundtable administrator',
        'knowledge_base_administrator': 'Knowledge_base administrator',

        'msg_preparing_environment': 'Need to initialize the runtime environment, please wait patiently'
>>>>>>> 271217e2
    },
    "zh": {
        "agent_run_type_1": "调试运行",
        "agent_run_type_2": "工作流：{app_name} 调用",
        "agent_run_type_3": "圆桌：{app_name} 调用",
        "agent_run_type_4": "圆桌：{app_name} 导向执行",
        
        # Virtual environment check messages
        "venv_exists_true": "虚拟环境已存在于缓存中",
        "venv_exists_false": "虚拟环境在缓存中不存在",
        "venv_check_failed": "检查虚拟环境失败",

        "recursive_task_root_task": "根任务",
        "recursive_task_sub_task": "子任务",
        'http_request_failed': 'HTTP请求失败，错误码：{status_code}',
        'http_response_content_oversize': 'HTTP响应内容过大！最大不应超过{max_size}字节，而实际为{size}字节',

        "register_nickname_empty": "注册失败，昵称不能为空",
        "register_nickname_long": "注册失败，昵称过长",
        "register_team_id_empty": "注册失败，团队ID为空",
        "register_inviter_id_empty": "注册失败，邀请人ID为空",
        "register_phone_failed": "注册失败，手机号不能为空",
        "register_email_failed": "注册失败，邮箱不能为空",
        "register_password_failed": "注册失败，密码不能为空",
        "register_failed": "注册失败，请重试",
        "register_phone_illegality": "注册失败，手机号不合法",
        "register_email_illegality": "注册失败，邮箱不合法",
        "register_phone_repeat": "注册失败，手机号重复",
        "register_email_repeat": "注册失败，邮箱重复",
        "register_email_empty": "注册失败，暂未邀请该用户",

        "register_team_name_empty": "注册失败，团队名不能为空",
        "register_team_name_repeat": "注册失败，团队名称重复",
        "register_team_name_legal": "注册失败，团队名称不合法",

        "login_user_name_empty": "登录失败，用户名不能为空",
        "login_user_name_failed": "登录失败，用户名错误",
        "login_user_name_absent": "登录失败，用户名不存在",
        "login_user_password_empty": "登录失败，密码不能为空",
        "login_user_password_failed": "登录失败，密码错误",
        
        # third-party login
        "third_party_login_platform_empty": "登录失败，平台标识不能为空",
        "third_party_login_openid_empty": "登录失败，OpenID不能为空",
        "third_party_login_failed": "第三方登录失败，请重试",
        "third_party_login_success": "第三方登录成功",

        "login_time_last_year": "年前",
        "login_time_a_month_ago": "月前",
        "login_time_days_ago": "天前",
        "login_time_hours_ago": "小时前",
        "login_time_minutes_ago": "分钟前",
        "login_time_just": "刚刚",
        "login_time_never_logged_in": "从未登录",

        'lnvitation_already_failed': '邀请失败，该邮箱已注册',
        'lnvitation_role_failed': '邀请失败，角色权限不足',
        'lnvitation_email_failed': '邀请失败，邮箱不能为空',
        'lnvitation_team_failed': '邀请失败，团队数据不存在',
        'lnvitation_failed': '邀请失败，请重试',

        'publish_failed': '工作流发布失败',
        'publish_success': '工作流发布成功',
        'no_available_workflows': '没有可用的工作流',
        'node_id_is_not_exist': '工作流节点不存在',
        'executor_not_exist': '执行器不存在',
        'parent_node_is_not_rte_node': '父节点不是任务执行节点',

        'switch_the_language_failed': '切换语言失败',
        'switch_the_language_success': '切换语言成功',

        'agent_does_not_exist': '智能体不存在！',
        'agent_message_does_not_exist': '智能体聊天消息不存在！',
        'agent_message_does_not_exist_ok': '清除聊天消息成功',
        'agent_empty_obligation': '智能体职能不应为空！',
        'agent_empty_llm_model': '请填写智能体的LLM模型！',
        'agent_empty_ability': '智能体能力不应为空！',
        'agent_empty_prompt': '提示词不应为空！',
        'api_agent_success': '成功',
        'api_agent_info_app_id_required': '应用ID是必传的',
        'api_agent_info_app_error': '未获取到应用信息',
        'api_agent_info_publish_status_error': '发布状态只能输入0或1',
        'api_agent_info_not_creators': '只有创建者可以查看草稿',
        'api_agent_info_team_not_open': '团队成员不开放',
        'api_agent_info_app_status_not_normal': '应用状态不正确',
        'api_agent_info_agent_error': '未获取到智能体信息',
        'api_agent_info_agent_status_not_normal': '智能体状态不正确',
        'api_agent_run_agent_id_required': '智能体ID是必传的',
        'api_agent_run_input_dict_required': '输入字典是必传的',
        'api_agent_run_input_dict_wrong': '输入字典数据格式错误',
        'api_agent_run_prompt_required': '提示词是必传的',
        'api_agent_run_prompt_wrong': '提示词数据格式错误',
        'api_agent_run_agent_error': '未获取到智能体信息',
        'api_agent_run_agent_status_not_normal': '智能体状态不正确',
        'api_agent_run_not_creators': '只有创建者可以运行草稿智能体',
        'api_agent_run_app_error': '应用状态不正确',
        'api_agent_run_team_not_open': '团队成员不开放',
        'api_agent_run_app_status_not_normal': '应用状态不正确',
        'api_agent_run_ability_error': '未获取到能力信息',
        'api_agent_run_ability_status_not_normal': '能力状态不正确',
        'api_agent_base_update_agent_id_required': '智能体ID是必传的',
        'api_agent_base_update_app_id_required': '应用ID是必传的',
        'api_agent_base_update_is_public_error': '是否团队可见只能输入0或1',
        'api_agent_base_update_item_type_error': 'item_type只能输入1或2',
        'api_agent_base_update_attrs_are_visible_error': '是否属性可见只能输入0或1',
        'api_agent_base_update_enable_api_error': '启用接口只能输入0或1',
        'api_agent_base_update_input_variables_wrong': '输入变量数据格式错误',
        'api_agent_base_update_m_config_id_required': '模型配置ID是必传的',
        'api_agent_base_update_allow_upload_file_error': '允许上传文件只能输入0或1',
        'api_agent_base_update_default_output_format_error': '默认输出格式只能输入1或2或3',
        'api_agent_base_update_agent_error': '未获取到智能体信息',
        'api_agent_base_update_datasets_error': '知识库信息错误',
        'api_agent_base_update_model_configuration_error': '模型配置错误',
        'api_agent_base_update_apps_update_error': '更新应用失败',
        'api_agent_base_update_agents_update_error': '更新智能体失败',
        'api_agent_base_update_agent_dataset_insert_error': '添加智能体知识库关联失败',
        'api_agent_base_update_agent_base_update_error': '更新智能体主数据失败',
        'api_agent_abilities_set_agent_id_required': '智能体ID是必传的',
        'api_agent_abilities_set_auto_match_ability_error': '自动匹配能力只能输入0或1',
        'api_agent_abilities_set_agent_error': '未获取到智能体信息',
        'api_agent_abilities_set_abilities_name_required': '能力名称是必传的',
        'api_agent_abilities_set_abilities_content_required': '能力描述是必传的',
        'api_agent_abilities_set_abilities_status_error': '能力状态只能输入1或2',
        'api_agent_abilities_set_output_format_error': '输出格式只能输入0或1或2或3',
        'api_agent_abilities_set_agent_abilities_error': '智能体能力数据错误',
        'api_agent_abilities_set_agents_update_error': '更新智能体失败',
        'api_agent_abilities_set_abilities_update_error': '更新能力失败',
        'api_agent_abilities_set_abilities_insert_error': '添加能力失败',
        'api_agent_abilities_set_agent_abilities_set_error': '智能体能力设置失败',
        'api_agent_output_set_agent_id_required': '智能体ID是必传的',
        'api_agent_output_set_default_output_format_error': '默认输出格式只能输入1或2或3',
        'api_agent_output_set_agent_error': '未获取到智能体信息',
        'api_agent_output_set_agent_ability_id_required': '智能体能力ID是必传的',
        'api_agent_output_set_agent_ability_id_duplication': '智能体能力ID重复',
        'api_agent_output_set_output_format_error': '输出格式只能输入1或2或3',
        'api_agent_output_set_abilities_output_format_error': '能力输出格式数据错误',
        'api_agent_output_set_agents_update_error': '更新智能体失败',
        'api_agent_output_set_abilities_update_error': '更新能力失败',
        'api_agent_output_set_agent_output_set_error': '智能体输出设置错误',
        'api_agent_publish_agent_id_required': '智能体ID是必传的',
        'api_agent_publish_agent_error': '未获取到智能体信息',
        'api_agent_publish_app_error': '未获取到应用信息',
        'api_agent_publish_agent_update_error': '更新发布智能体错误',
        'api_agent_publish_agent_insert_error': '添加发布智能体错误',
        'api_agent_publish_agent_dataset_insert_error': '添加智能体知识库关联失败',
        'api_agent_publish_abilities_insert_error': '添加能力失败',
        'api_agent_callable_items_insert_error': '添加MCP失败',
        'api_agent_publish_app_update_error': '更新发布应用错误',
        'api_agent_publish_agent_publish_error': '智能体发布失败',
        'api_agent_delete_app_id_required': '应用ID是必传的',
        'api_agent_delete_app_error': '未获取到应用信息',
        'api_agent_delete_agent_error': '未获取到智能体信息',
        'api_agent_delete_delete_app_error': '删除应用失败',
        'api_agent_delete_delete_agent_error': '删除智能体失败',
        'api_agent_delete_agent_delete_error': '智能体删除失败',
        'api_agent_batch_create_failed': '批量创建智能体失败',

        'chatroom_name_is_required': '会议室标题不能为空',
        'chatroom_max_round_is_required': '最大回合数不能为空',
        'chatroom_max_round_must_be_greater_than_zero': '最大回合数必须大于0',
        'chatroom_agent_is_required': '智能体不能为空',
        'chatroom_agent_item_must_be_a_dictionary': '智能体的每个元素必须是一个字典',
        'chatroom_agent_item_missing_keys': '智能体的元素缺少必要的键',
        'chatroom_id_is_required': '会议室ID不能为空',
        'chatroom_does_not_exist': '会议室不存在',
        'chatroom_user_id_not_exist': '非法用户进入',
        'chatroom_delete_success': '删除会议室成功',
        'chatroom_smart_selection_status_is_required': '会议室择优应答状态不能为空',
        'chatroom_message_is_null': '消息内容不能为空',
        'chatroom_message_is_not_find': '聊天室消息不能为空',
        'chatroom_smart_selection_status_can_only_input': '会议室择优应答状态只能输入0或1',
        'chatroom_agent_id_is_required': '智能体ID不能为空',
        'chatroom_agent_active_is_required': '智能体状态不能为空',
        'chatroom_agent_active_can_only_input': '智能体状态只能输入0或1',
        'chatroom_agent_relation_does_not_exist': '智能体关系不存在',
        'chatroom_agent_number_less_than_one': '会议室中必须存在至少1个智能体',

        'api_vector_auth': '权限不足',
        'api_vector_file_type': '上传的文件信息不匹配',
        'api_vector_success': '成功',
        'api_vector_document_loader_type': '请提供有效的document_loader_type！',
        'api_vector_embedding_model': '没有可用的嵌入模型！',
        'api_vector_available_dataset': '没有可用的数据集！',
        'api_vector_available_model': '没有可用的模型！',
        'api_vector_document_segment': '没有可用的文档段！',
        'api_vector_available_document': '没有可用的文档！',
        'api_vector_available_apps': '没有可用的应用程序！',
        'api_vector_acquisition_failure': '数据采集失败',
        'api_vector_indexing': '知识库正在建立索引，不能更改',

        'upload_files': '上传文件列表',
        'api_upload_unsupported': '不支持的文件类型',
        'api_upload_max_size': '文件大小超过15MB限制',
        'api_upload_size_not': '无法获取文件大小',

        'app_search_type': '切换团队/个人错误',

        'name_is_required': '应用名称是必填的',
        'mode_can_only_input': '应用类型错误',
        'apps_insert_error': '应用创建失败',
        'agents_insert_error': '智能体应用创建失败 ',
        'workflow_insert_error': '工作流应用创建失败',
        'workflow_import_copy': '副本',
        'workflow_import_invalid_format': 'YAML文件格式错误',
        'workflow_import_item_is_required': 'YAML文件中缺少字段：',
        'workflow_import_name_is_required': 'YAML文件中缺少应用名称',
        'workflow_import_mode_error': 'YAML文件中，工作流的mode必须为2',
        'workflow_import_graph_error': '工作流图数据错误',
        'workflow_import_insert_error': '工作流创建失败',
        'database_insert_error': '知识库应用创建失败',
        'skill_insert_error': '技能应用创建失败',
        'apps_insert_success': '应用创建成功',

        'app_id_is_required': '应用ID错误',
        'app_update_error': '应用更新失败',
        'app_update_success': '应该更新成功',
        'no_modification_permission': '无修改权限',

        'supplier_not_found': '供应商不存在',
        'supplier_authorized_success': '供应商授权成功',

        'model_not_found': '模型不存在',
        'model_authorized_success': '模型授权成功',

        'model_switching_success': '模型切换成功',
        'model_switching_failed': '模型切换失败',

        'skill_does_not_exist': '技能不存在',
        'skill_input_variables_error': '技能输入变量错误',
        'skill_output_variables_error': '技能输出变量错误',
        'skill_code_error': '技能代码错误',

        'do_not_have_permission': '没有权限',

        'LLM_HELP': '设置默认大语言模型，创建智能体以及工作流中使用大语言模型的节点会默认使用该模型。',
        'EMBEDDING_HELP': '设置知识库文档嵌入处理的默认模型，检索和导入知识库均使用该Embedding模型进行向量化处理。',
        'RERANKING_HELP': '重排序模型将根据候选文档列表与用户问题语义匹配度进行重新排序，从而改进语义排序的结果',
        'SPEECH2TEXT_HELP': '设置对话中语音转文字输入的默认使用模型。',
        'TTS_HELP': '文本转语音模型，用于将文本内容转换为自然的语音输出。',
        'TEXT2IMG_HELP': '文本生成图像模型，根据输入的文本描述生成相应的图像。',
        'MODERATION_HELP': '内容审核模型，用于检测和过滤不当内容，确保生成内容符合社区标准。',

        'LLM_MODEL_TYPE_NAME': 'LLM模型',
        'EMBEDDING_MODEL_TYPE_NAME': 'Embedding模型',
        'RERANKING_MODEL_TYPE_NAME': 'Rerank模型',
        'SPEECH2TEXT_MODEL_TYPE_NAME': 'Speech2Text模型',
        'TTS_MODEL_TYPE_NAME': 'TTS模型',
        'TEXT2IMG_MODEL_TYPE_NAME': 'Text2Img模型',
        'MODERATION_MODEL_TYPE_NAME': 'Moderation模型',

        'recently_active_process': '最近运行进程',
        'recently_active_agent': '最近活跃智能体',
        "graph_validation_errors": {
            "inputs_cannot_be_empty": "开始节点未设置输入变量。",
            "multiple_start_nodes": "只能有一个开始节点。",
            "multiple_end_nodes": "只能有一个结束节点。",
            "multiple_level_one_edges": "只能有一个一级edge。",
            "invalid_level_one_edge_source": "一级edge的源节点必须是开始节点。",
            "nonexistent_edge_nodes": "所有edge的源节点和目标节点必须存在于节点列表中。",
            "start_node_incoming_edges": "开始节点不能有传入edge。",
            "start_node_outgoing_edges": "开始节点只能有一个传出edge。",
            "end_node_incoming_edges": "结束节点必须至少有一个传入edge。",
            "end_node_outgoing_edges": "结束节点不能有传出edge。",
            "node_incoming_outgoing_edges": "节点 {node_id} 必须至少有一个传入edge和一个传出edge。",
            "exactly_one_start_node": "必须有且只有一个开始节点。",
            "exactly_one_end_node": "必须有且只有一个结束节点。",
            "node_missing_input": "节点[{node_title}]未配置输入变量。",
            "required_field_empty": "节点 '{node_title}' 中的必填字段 '{field_name}' 不能为空",
            "prompt_params_required": "节点 '{node_title}' 中的系统提示词或用户提示词必须指定其中之一",
            "input_config_required": "节点 '{node_title}' 的输入配置为必填项且不能为空",
            "prompt_user_parser_required": "节点 '{node_title}' 的用户提示词解析器为必填项且不能为空",
            "llm_prompt_required": "未填写[{node_title}]的[system]或[user]部分提示词",
            "agent_prompt_required": "未填写[{node_title}]的[user]部分提示词",
            "executor_llm_prompt_required": "未填写[{node_title}]下执行器[{executor_title}]的[system]或[user]部分提示词",
            "executor_agent_prompt_required": "未填写[{node_title}]下执行器[{executor_title}]的[user]部分提示词",
            "input_config_missing": "未配置[{node_title}]的输入属性",
            "required_param_missing": "未填写[{node_title}]的必填参数[{param_name}]",
            "node_missing_output": "节点[{node_title}]未配置输出变量。",
        },
        'tag_id_not_found': '标签ID不存在',
        'tag_update_success': '标签更新成功',
        'tag_update_failed': '标签更新失败',
        'tag_delete_success': '标签删除成功',
        'tag_binding_create_success': '标签绑定创建成功',
        'tag_binding_delete_success': '标签绑定删除成功',
        'team_id_not_found': '团队ID不存在',
        'chatroom_app_run_id_not_found': '当前appRunID未找到',
        'chatroom_status_is_incorrect': '当前状态不正确',
        'chatroom_request_sent_successfully': '请求成功，请等待',

        'app_run_error': 'app运行记录不存在',
        'api_agent_generate_failed': 'agent生成记录失败',
        'api_agent_user_prompt_required': '提示词不能为空',
        'api_agent_batch_size_invalid': '批量生成数量有误',
        'agent_batch_exist_runing_rocord': '存在正在执行的记录',
        'api_agent_supplement_prompt_required': '补充提示词不能为空',
        'api_agent_save_record_error': '保存记录失败',
        'api_agent_record_error': '记录不存在',
        
        'api_skill_success': '请求成功，请等待',
        'api_skill_generate_failed': '请求失败，请稍后再试',
        'api_skill_correction_failed': '请求失败，请稍后再试',
        'api_skill_user_prompt_required': '提示词不能为空',
        'skill_validation_failed': '技能验证失败',
        'skill_create_success': '技能创建成功',
        'skill_update_success': '技能更新成功',
        # Skill related messages 
        "publish_status_invalid": "发布状态只能输入0或1",
        "invalid_app_id": "无效的应用ID",
        "update_error": "更新失败",
        "skill_not_exist": "技能不存在",
        "app_id_required": "应用ID不能为空",
        "tool_not_found": "未找到工具",
        "skill_id_required": "技能ID不能为空",
        "input_dict_required": "输入数据不能为空",
        "input_dict_format_error": "输入数据格式无效",
        "skill_error": "技能错误",
        "skill_status_not_normal": "技能状态不正常",
        "skill_draft_creators_only": "只有创建者可以运行草稿技能",
        "app_error": "应用程序错误",
        "team_members_not_open": "未向团队成员开放",
        "app_status_not_normal": "应用状态不正常",
        "skill_not_found": "未找到技能",
        "chatroom_table_orientation": "圆桌导向",
        'round_table_orientation_operation': '圆桌导向运行',
        'avatar_or_icon_required': '头像或图标至少需要填写一个',
        "graph_data_in_wrong_format": "图数据格式错误",
        'api_agent_upload_invalid_file_type': '无效的文件类型',
        'api_agent_upload_missing_keys': '缺少必要的字段',
        'api_agent_upload_invalid_json': '无效的JSON格式',
        'api_agent_upload_success': '文件上传成功',
        'api_agent_upload_failed': '文件上传失败',

        'Permission_does_not_exist': '权限不存在',
        'role_delete_success': '角色删除成功',
<<<<<<< HEAD
        'role_id_is_required': '角色ID不能为空'
=======
        'role_id_is_required': '角色ID不能为空',
        'user_does_not_belong_to_this_team': '用户不属于该团队，无法进行切换',
        'the_current_user_does_not_have_permission': '当前用户暂无权限',
        'comprehensive_administrator': '综合管理员',
        'agent_administrator': '智能体管理员',
        'workflow_administrator': '工作流管理员',
        'skill_administrator': '技能管理员',
        'roundtable_administrator': '圆桌管理员',
        'knowledge_base_administrator': '知识库管理员',

        'msg_preparing_environment': '需要初始化运行环境，请耐心等待'
>>>>>>> 271217e2
    }
}

# Dictionary to store all prompt keys (ordered)
prompt_keys = [
    "agent_system_prompt_with_auto_match_ability",
    "agent_system_prompt_with_auto_match_ability_direct_output",
    "agent_system_prompt_with_abilities",
    "agent_system_prompt_with_no_ability",
    "agent_retrieved_docs_format",
    "agent_reply_requirement_with_auto_match_ability",
    "agent_reply_requirement_with_task_splitting_and_auto_match_ability",
    "agent_reply_requirement_with_task_splitting_and_abilities",
    "agent_reply_requirement_with_task_splitting_and_no_ability",
    "agent_output_format_1",
    "agent_output_format_2",
    "agent_output_format_3",
    "agent_output_format_2_md",
    "agent_team_members",
    "agent_user_prompt",
    "agent_user_prompt_with_retrieved_docs",
    
    "chatroom_manager_system",
    "chatroom_manager_system_with_optional_selection",
    "chatroom_manager_user",
    "chatroom_manager_user_with_optional_selection",
    "chatroom_manager_user_invalid_selection",
    "chatroom_agent_description_with_abilities",
    "chatroom_agent_description_with_no_ability",
    "chatroom_agent_user_subprompt",
    "chatroom_role_user",
    "chatroom_role_agent",
    "chatroom_title_system",
    "chatroom_title_user",
    "chatroom_meeting_summary_system",
    "chatroom_meeting_summary_user",
    "chatroom_meeting_summary_system_correct",
    "chatroom_meeting_summary_user_correct",
    "chatroom_generate_meeting_summary_from_a_single_message_system_correct",
    "chatroom_generate_meeting_summary_from_a_single_message_user_correct",
    "chatroom_conference_orientation_system",
    "chatroom_conference_orientation_user",
    "chatroom_conference_orientation_system_correct",
    "chatroom_conference_orientation_user_correct",
    
    "requirement_category",
    "llm_reply_requirement_with_task_splitting",
    "recursive_task_generation",
    "recursive_task_assign",
    "recursive_task_execute",
    "recursive_task_execute_agent_user_subprompt",
    
    "generate_agent_system_prompt",
    "generate_agent_user",
    "regenerate_agent_system",
    "regenerate_agent_user",
    "agent_supplement_system",
    "agent_supplement_user",
    "agent_batch_sample_system",
    "agent_batch_sample_user",
    "agent_batch_one_system",
    "agent_batch_one_user",
    "agent_batch_generate_system",
    "agent_batch_generate_user",
    
    "generate_skill_system_prompt",
    "generate_skill_user",
    "correction_skill_system_prompt",
    "correction_skill_user"
]

# Dictionary to store prompt function descriptions
prompt_descriptions = {
    "en": [
        {
            "group_name": "Agent",
            "prompts": {
                "agent_system_prompt_with_auto_match_ability": "Agent System Prompt (Auto-Match Ability - JSON Output with Ability ID)",
                "agent_system_prompt_with_auto_match_ability_direct_output": "Agent System Prompt (Auto-Match Ability - Text Output without Ability ID)",
                "agent_system_prompt_with_abilities": "Agent System Prompt (Specify One or All Abilities)",
                "agent_system_prompt_with_no_ability": "Agent System Prompt (No Ability)",
                "agent_retrieved_docs_format": "Agent Retrieved Knowledge Base Content Format [Sub]",
                "agent_reply_requirement_with_auto_match_ability": "Agent Reply Requirement (Auto-Match Ability) [Sub]",
                # "agent_reply_requirement_with_task_splitting_and_auto_match_ability": "Agent Reply Requirement with Task Splitting and Auto-Match Ability",
                # "agent_reply_requirement_with_task_splitting_and_abilities": "Agent Reply Requirement with Task Splitting and Abilities",
                # "agent_reply_requirement_with_task_splitting_and_no_ability": "Agent Reply Requirement with Task Splitting (No Ability)",
                # "agent_output_format_1": "Agent Output Format: Plain Text",
                # "agent_output_format_2": "Agent Output Format: JSON",
                # "agent_output_format_3": "Agent Output Format: Code",
                # "agent_output_format_2_md": "Agent Output Format: JSON in Markdown",
                "agent_team_members": "Team Members List [Sub]",
                "agent_user_prompt": "Agent User Prompt (Not Bound to Knowledge Base)",
                "agent_user_prompt_with_retrieved_docs": "Agent User Prompt (With Knowledge Base Retrieval)"
            }
        },
        {
            "group_name": "Round Table",
            "prompts": {
                "chatroom_manager_system": "Round Table Manager System Prompt (Must Select Next Speaking Agent)",
                "chatroom_manager_system_with_optional_selection": "Round Table Manager System Prompt (Optional Selection of Next Agent or End Conversation)",
                "chatroom_manager_user": "Round Table Manager User Prompt (Must Select Next Speaking Agent)",
                "chatroom_manager_user_with_optional_selection": "Round Table Manager User Prompt (Optional Selection of Next Agent or End Conversation)",
                "chatroom_manager_user_invalid_selection": "Round Table Manager User Prompt (Previous Selection Invalid, Reselect) [Sub]",
                "chatroom_agent_description_with_abilities": "Round Table Manager User Prompt (Agent with Abilities) [Sub]",
                "chatroom_agent_description_with_no_ability": "Round Table Manager User Prompt (Agent without Ability) [Sub]",
                "chatroom_agent_user_subprompt": "Agent User Prompt in Round Table [Sub]",
                # "chatroom_role_user": "Chatroom User Role",
                # "chatroom_role_agent": "Chatroom Agent Role",
                "chatroom_title_system": "Round Table Title Generator System Prompt",
                "chatroom_title_user": "Round Table Title Generator User Prompt"
            }
        },
        {
            "group_name": "Round Table Orientation",
            "prompts": {
                "chatroom_meeting_summary_system": "Round Table Discussion Summary System Prompt",
                "chatroom_meeting_summary_user": "Round Table Discussion Summary User Prompt",
                "chatroom_meeting_summary_system_correct": "Round Table Discussion Summary Correction System Prompt",
                "chatroom_meeting_summary_user_correct": "Round Table Discussion Summary Correction User Prompt",
                "chatroom_generate_meeting_summary_from_a_single_message_system_correct": "Round Table Discussion Summary System Prompt (Single Message)",
                "chatroom_generate_meeting_summary_from_a_single_message_user_correct": "Round Table Discussion Summary User Prompt (Single Message)",
                "chatroom_conference_orientation_system": "Round Table Orientation Data Generation System Prompt",
                "chatroom_conference_orientation_user": "Round Table Orientation Data Generation User Prompt",
                "chatroom_conference_orientation_system_correct": "Round Table Orientation Data Correction System Prompt",
                "chatroom_conference_orientation_user_correct": "Round Table Orientation Data Correction User Prompt"
            }
        },
        {
            "group_name": "Workflow Nodes",
            "prompts": {
                "requirement_category": "Problem Classifier Node Prompt",
                # "llm_reply_requirement_with_task_splitting": "LLM Reply Requirement with Task Splitting",
                "recursive_task_generation": "Recursive Task Generation Node Prompt",
                "recursive_task_assign": "Recursive Task Assignment Prompt",
                "recursive_task_execute": "Recursive Task Execution Node Prompt",
                "recursive_task_execute_agent_user_subprompt": "Recursive Task Execution Corresponding Agent User Prompt [Sub]"
            }
        },
        {
            "group_name": "AI Generate Agent",
            "prompts": {
                "generate_agent_system_prompt": "AI Generate Agent System Prompt",
                "generate_agent_user": "AI Generate Agent User Prompt",
                "regenerate_agent_system": "AI Regenerate Agent System Prompt",
                "regenerate_agent_user": "AI Regenerate Agent User Prompt",
                "agent_supplement_system": "AI Correct Agent System Prompt",
                "agent_supplement_user": "AI Correct Agent User Prompt",
                "agent_batch_sample_system": "AI Generate Sample Agent System Prompt",
                "agent_batch_sample_user": "AI Generate Sample Agent User Prompt",
                "agent_batch_one_system": "AI Batch Generate Agent System Prompt",
                "agent_batch_one_user": "AI Batch Generate Agent User Prompt"
                # "agent_batch_generate_system": "AI Batch Generate Agent System Prompt",
                # "agent_batch_generate_user": "AI Batch Generate Agent User Prompt",
            }
        },
        {
            "group_name": "AI Generate Skill",
            "prompts": {
                "generate_skill_system_prompt": "AI Generate Skill System Prompt",
                "generate_skill_user": "AI Generate Skill User Prompt",
                "correction_skill_system_prompt": "AI Correct Skill System Prompt",
                "correction_skill_user": "AI Correct Skill User Prompt"
            }
        }
    ],
    "zh": [
        {
            "group_name": "智能体",
            "prompts": {
                "agent_system_prompt_with_auto_match_ability": "智能体系统提示词（自动匹配能力-带能力ID的JSON结构输出）",
                "agent_system_prompt_with_auto_match_ability_direct_output": "智能体系统提示词（自动匹配能力-不带能力ID的文本输出）",
                "agent_system_prompt_with_abilities": "智能体系统提示词（指定一个或全部能力）",
                "agent_system_prompt_with_no_ability": "智能体系统提示词（无能力）",
                "agent_retrieved_docs_format": "智能体检索知识库内容格式【子】",
                "agent_reply_requirement_with_auto_match_ability": "智能体回复要求（自动匹配能力）【子】",
                # "agent_reply_requirement_with_task_splitting_and_auto_match_ability": "智能体回复要求（任务拆分和自动匹配能力）",
                # "agent_reply_requirement_with_task_splitting_and_abilities": "智能体回复要求（任务拆分和能力）",
                # "agent_reply_requirement_with_task_splitting_and_no_ability": "智能体回复要求（任务拆分-无能力）",
                # "agent_output_format_1": "智能体输出格式：纯文本【子】",
                # "agent_output_format_2": "智能体输出格式：JSON【子】",
                # "agent_output_format_3": "智能体输出格式：代码【子】",
                # "agent_output_format_2_md": "智能体输出格式：Markdown形式的JSON【子】",
                "agent_team_members": "团队成员列表【子】",
                "agent_user_prompt": "智能体用户提示词（未绑定知识库）",
                "agent_user_prompt_with_retrieved_docs": "智能体用户提示词（检索知识库）"
            }
        },
        {
            "group_name": "圆桌",
            "prompts": {
                "chatroom_manager_system": "圆桌管理员系统提示词（必选下一个发言的智能体）",
                "chatroom_manager_system_with_optional_selection": "圆桌管理员系统提示词（可选下一个发言的智能体或结束对话）",
                "chatroom_manager_user": "圆桌管理员用户提示词（必选下一个发言的智能体）",
                "chatroom_manager_user_with_optional_selection": "圆桌管理员用户提示词（可选下一个发言的智能体或结束对话）",
                "chatroom_manager_user_invalid_selection": "圆桌管理员用户提示词（上一次选择无效，重新选择）【子】",
                "chatroom_agent_description_with_abilities": "圆桌管理员用户提示词（智能体有能力）【子】",
                "chatroom_agent_description_with_no_ability": "圆桌管理员用户提示词（智能体无能力）【子】",
                "chatroom_agent_user_subprompt": "圆桌中智能体的用户提示词【子】",
                # "chatroom_role_user": "聊天室用户角色",
                # "chatroom_role_agent": "聊天室智能体角色",
                "chatroom_title_system": "圆桌标题生成器系统提示词",
                "chatroom_title_user": "圆桌标题生成器用户提示词"
            }
        },
        {
            "group_name": "圆桌导向",
            "prompts": {
                "chatroom_meeting_summary_system": "圆桌讨论总结系统提示词",
                "chatroom_meeting_summary_user": "圆桌讨论总结用户提示词",
                "chatroom_meeting_summary_system_correct": "圆桌讨论总结修正系统提示词",
                "chatroom_meeting_summary_user_correct": "圆桌讨论总结修正用户提示词",
                "chatroom_generate_meeting_summary_from_a_single_message_system_correct": "圆桌讨论总结系统提示词（单条消息）",
                "chatroom_generate_meeting_summary_from_a_single_message_user_correct": "圆桌讨论总结用户提示词（单条消息）",
                "chatroom_conference_orientation_system": "圆桌导向数据生成系统提示词",
                "chatroom_conference_orientation_user": "圆桌导向数据生成用户提示词",
                "chatroom_conference_orientation_system_correct": "圆桌导向数据修正系统提示词",
                "chatroom_conference_orientation_user_correct": "圆桌导向数据修正用户提示词"
            }
        },
        {
            "group_name": "工作流节点",
            "prompts": {
                "requirement_category": "问题分类器节点提示词",
                # "llm_reply_requirement_with_task_splitting": "LLM回复要求（任务拆分）",
                "recursive_task_generation": "递归任务生成节点提示词",
                "recursive_task_assign": "递归任务分配提示词",
                "recursive_task_execute": "递归任务执行节点提示词",
                "recursive_task_execute_agent_user_subprompt": "递归任务执行对应的智能体用户提示词【子】"
            }
        },
        {
            "group_name": "AI生成智能体",
            "prompts": {
                "generate_agent_system_prompt": "AI生成智能体系统提示词",
                "generate_agent_user": "AI生成智能体用户提示词",
                "regenerate_agent_system": "AI重新生成智能体系统提示词",
                "regenerate_agent_user": "AI重新生成智能体用户提示词",
                "agent_supplement_system": "AI修正智能体系统提示词",
                "agent_supplement_user": "AI修正智能体用户提示词",
                "agent_batch_sample_system": "AI生成样例智能体系统提示词",
                "agent_batch_sample_user": "AI生成样例智能体用户提示词",
                "agent_batch_one_system": "AI批量生成智能体系统提示词",
                "agent_batch_one_user": "AI批量生成智能体用户提示词"
                # "agent_batch_generate_system": "AI批量生成智能体系统提示词",
                # "agent_batch_generate_user": "AI批量生成智能体用户提示词",
            }
        },
        {
            "group_name": "AI生成技能",
            "prompts": {
                "generate_skill_system_prompt": "AI生成技能系统提示词",
                "generate_skill_user": "AI生成技能用户提示词",
                "correction_skill_system_prompt": "AI修正技能系统提示词",
                "correction_skill_user": "AI修正技能用户提示词"
            }
        }
    ]
}

def get_language_content(key: str, uid: int = 0, append_ret_lang_prompt: bool = True) -> Any:
    """
    Retrieves the content for the specified key based on the current language.
    Supports nested keys separated by dots.

    :param key: The key for the desired content, with nested keys separated by dots.
    :param uid: The user ID.
    :param append_ret_lang_prompt: Whether to append the language prompt to the content.
    :return: The content string in the current language.
    """

    try:
        from api.utils.auth import get_current_language
        actual_uid = uid if uid > 0 else int(os.getenv('ACTUAL_USER_ID', 0))
        current_language = get_current_language(actual_uid)
    except:
        current_language = "en"
    
    keys = key.split('.')

    if key in prompt_keys:
        # Check if prompt.py exists in current directory
        prompt_file_path = os.path.join(os.path.dirname(__file__), 'prompt.py')
        
        if not os.path.exists(prompt_file_path):
            # If not exists, create prompt.py file
            _create_prompt_file()
        
        # Dynamic import of prompt.py
        try:
            # If module already imported, reload to get latest content
            if 'prompt' in sys.modules:
                prompt_module = importlib.reload(sys.modules['prompt'])
            else:
                import prompt as prompt_module
            
            if hasattr(prompt_module, 'PROMPTS') and key in prompt_module.PROMPTS:
                content = prompt_module.PROMPTS[key]
            else:
                # If no corresponding key in prompt.py, fallback to language_packs
                content = language_packs.get("en", {})
                for k in keys:
                    if isinstance(content, dict):
                        content = content.get(k, None)
                    else:
                        return None
        except ImportError:
            # If import fails, fallback to language_packs
            content = language_packs.get("en", {})
            for k in keys:
                if isinstance(content, dict):
                    content = content.get(k, None)
                else:
                    return None
        
        if append_ret_lang_prompt:
            current_time = datetime.now().strftime("%Y-%m-%d %H:%M:%S")
<<<<<<< HEAD
            return_language_prompt = f"\n\nPlease note that the language of the returned content should be {language_names[current_language]}, unless the user explicitly specifies the language of the returned content in a subsequent instruction.\n\nThe current time is {current_time}."
=======
            return_language_prompt = f"""

=== IMPORTANT CONTEXT ===
CURRENT DATE AND TIME: {current_time}

Please note that the language of the returned content should be {language_names[current_language]}, unless the user explicitly specifies the language of the returned content in a subsequent instruction.

Always consider the current date and time when providing responses, especially for time-sensitive questions or tasks.
=== END CONTEXT ==="""
>>>>>>> 271217e2
            if isinstance(content, str):
                content += return_language_prompt
            elif isinstance(content, dict):
                content = content.copy()
                if 'system' in content:
                    content['system'] += return_language_prompt
        return content

    content = language_packs.get(current_language, {})
    for k in keys:
        if isinstance(content, dict):
            content = content.get(k, None)
        else:
            return None

    if isinstance(content, dict):
        return content.copy()
    return content


def _create_prompt_file():
    """
    Create prompt.py file containing all prompt_keys content
    """
    prompt_file_path = os.path.join(os.path.dirname(__file__), 'prompt.py')
    
    # Build PROMPTS dictionary
    prompts_dict = {}
    
    for key in prompt_keys:
        keys = key.split('.')
        content = language_packs.get("en", {})
        
        for k in keys:
            if isinstance(content, dict):
                content = content.get(k, None)
            else:
                content = None
                break
        
        if content is not None:
            prompts_dict[key] = content
    
    # Generate file content
    file_content = '''# -*- coding: utf-8 -*-
"""
Dynamically generated prompt file
This file is automatically generated by the system and contains all built-in prompts
You can directly modify the prompt content in this file, and the system will dynamically load the latest content
"""

PROMPTS = {
'''
    
    for key, value in prompts_dict.items():
        if isinstance(value, str):
            # Use triple quotes to preserve original formatting
            file_content += f'    "{key}": """{value}""",\n'
        elif isinstance(value, dict):
            # Format dict with proper indentation and triple quotes for string values
            file_content += f'    "{key}": {{\n'
            for sub_key, sub_value in value.items():
                if isinstance(sub_value, str):
                    file_content += f'        "{sub_key}": """{sub_value}""",\n'
                else:
                    file_content += f'        "{sub_key}": {repr(sub_value)},\n'
            file_content += '    },\n'
    
    file_content += '}\n'
    
    # Write to file
    with open(prompt_file_path, 'w', encoding='utf-8') as f:
        f.write(file_content)
    
    print(f"Created prompt.py file at: {prompt_file_path}")<|MERGE_RESOLUTION|>--- conflicted
+++ resolved
@@ -1125,9 +1125,6 @@
 
         'Permission_does_not_exist': 'Permission does not exist',
         'role_delete_success': 'Role delete success',
-<<<<<<< HEAD
-        'role_id_is_required': 'Role ID is required'
-=======
         'role_id_is_required': 'Role ID is required',
         'user_does_not_belong_to_this_team': 'User does not belong to this team.',
         'the_current_user_does_not_have_permission': 'The current user does not have permission',
@@ -1139,7 +1136,6 @@
         'knowledge_base_administrator': 'Knowledge_base administrator',
 
         'msg_preparing_environment': 'Need to initialize the runtime environment, please wait patiently'
->>>>>>> 271217e2
     },
     "zh": {
         "agent_run_type_1": "调试运行",
@@ -1475,9 +1471,6 @@
 
         'Permission_does_not_exist': '权限不存在',
         'role_delete_success': '角色删除成功',
-<<<<<<< HEAD
-        'role_id_is_required': '角色ID不能为空'
-=======
         'role_id_is_required': '角色ID不能为空',
         'user_does_not_belong_to_this_team': '用户不属于该团队，无法进行切换',
         'the_current_user_does_not_have_permission': '当前用户暂无权限',
@@ -1489,7 +1482,6 @@
         'knowledge_base_administrator': '知识库管理员',
 
         'msg_preparing_environment': '需要初始化运行环境，请耐心等待'
->>>>>>> 271217e2
     }
 }
 
@@ -1806,9 +1798,6 @@
         
         if append_ret_lang_prompt:
             current_time = datetime.now().strftime("%Y-%m-%d %H:%M:%S")
-<<<<<<< HEAD
-            return_language_prompt = f"\n\nPlease note that the language of the returned content should be {language_names[current_language]}, unless the user explicitly specifies the language of the returned content in a subsequent instruction.\n\nThe current time is {current_time}."
-=======
             return_language_prompt = f"""
 
 === IMPORTANT CONTEXT ===
@@ -1818,7 +1807,6 @@
 
 Always consider the current date and time when providing responses, especially for time-sensitive questions or tasks.
 === END CONTEXT ==="""
->>>>>>> 271217e2
             if isinstance(content, str):
                 content += return_language_prompt
             elif isinstance(content, dict):
