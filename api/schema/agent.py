from datetime import datetime
from pydantic import BaseModel, Field
from typing import Optional, List, Dict, Any, Union

class AgentListData(BaseModel):
    agent_id: Optional[int] = None
    app_id: Optional[int] = None
    name: Optional[str] = None
    description: Optional[str] = None
    icon: Optional[str] = None
    icon_background: Optional[str] = None
    nickname: Optional[str] = None
    avatar: Optional[str] = None

class AgentListResponseData(BaseModel):
    list: Optional[List[AgentListData]] = None
    total_count: Optional[int] = None
    total_pages: Optional[int] = None
    page: Optional[int] = None
    page_size: Optional[int] = None

class ResAgentListSchema(BaseModel):
    code: Optional[int] = None
    detail: Optional[str] = None
    data: Optional[AgentListResponseData] = None

class ReqAgentBaseCreateSchema(BaseModel):
    is_public: Optional[int] = None
    attrs_are_visible: Optional[int] = None
    enable_api: Optional[int] = None
    obligations: Optional[str] = None
    input_variables: Optional[Dict[str, Any]] = None
    dataset_ids: Optional[List[int]] = None
    m_config_id: Optional[int] = None
    allow_upload_file: Optional[int] = None
    default_output_format: Optional[int] = None

class AgentBaseCreateResponseData(BaseModel):
    """Response schema for agent creation"""
    app_id: int

class ResAgentBaseCreateSchema(BaseModel):
    code: Optional[int] = None
    detail: Optional[str] = None
    data: Optional[AgentBaseCreateResponseData] = None

class AgentAbilitiesData(BaseModel):
    agent_ability_id: Optional[int] = None
    name: Optional[str] = None
    content: Optional[str] = None
    status: Optional[int] = None
    output_format: Optional[int] = None

class ReqAgentAbilitiesSetSchema(BaseModel):
    auto_match_ability: Optional[int] = None
    agent_abilities: Optional[List[AgentAbilitiesData]] = None

class AbilitiesOutputFormatData(BaseModel):
    agent_ability_id: Optional[int] = None
    output_format: Optional[int] = None

class ReqAgentOutputSetSchema(BaseModel):
    default_output_format: Optional[int] = None
    abilities_output_format_data: Optional[List[AbilitiesOutputFormatData]] = None

class ReqAgentEngineSetSchema(BaseModel):
    m_config_id: Optional[int] = None
    allow_upload_file: Optional[int] = None

class AgentInfoAppResponseData(BaseModel):
    app_id: Optional[int] = None
    user_id: Optional[int] = None
    name: Optional[str] = None
    description: Optional[str] = None
    icon: Optional[str] = None
    icon_background: Optional[str] = None
    is_public: Optional[int] = None
    attrs_are_visible: Optional[int] = None
    enable_api: Optional[int] = None
    publish_status: Optional[int] = None
    created_time: Optional[datetime] = None
    status: Optional[int] = None
    api_url: Optional[str] = None

class AgentInfoAgentResponseData(BaseModel):
    agent_id: Optional[int] = None
    user_id: Optional[int] = None
    obligations: Optional[str] = None
    input_variables: Optional[Dict[str, Any]] = None
    auto_match_ability: Optional[int] = None
    default_output_format: Optional[int] = None
    m_config_id: Optional[int] = None
    allow_upload_file: Optional[int] = None
    publish_status: Optional[int] = None
    published_time: Optional[Union[datetime, None]] = None
    created_time: Optional[datetime] = None
    status: Optional[int] = None

class AgentInfoDatasetData(BaseModel):
    dataset_id: Optional[int] = None
    app_id: Optional[int] = None
    name: Optional[str] = None

class AgentInfoAbilitiesData(BaseModel):
    agent_ability_id: Optional[int] = None
    name: Optional[str] = None
    content: Optional[str] = None
    output_format: Optional[int] = None
    status: Optional[int] = None

class AgentInfoConfigurationsData(BaseModel):
    m_config_id: Optional[int] = None
    m_id: Optional[int] = None
    m_name: Optional[str] = None
    supplier_id: Optional[int] = None
    supplier_name: Optional[str] = None

class AgentInfoResponseData(BaseModel):
    app: Optional[AgentInfoAppResponseData] = None
    agent: Optional[AgentInfoAgentResponseData] = None
    agent_dataset_relation_list: Optional[List[AgentInfoDatasetData]] = None
    agent_abilities_list: Optional[List[AgentInfoAbilitiesData]] = None
    m_configurations_list: Optional[List[AgentInfoConfigurationsData]] = None
    is_creator: Optional[int] = None
    creator_nickname: Optional[str] = None

class ResAgentInfoSchema(BaseModel):
    code: Optional[int] = None
    detail: Optional[str] = None
    data: Optional[AgentInfoResponseData] = None

class ReqAgentRunSchema(BaseModel):
    agent_id: Optional[int] = None
    ability_id: Optional[int] = None
    input_dict: Optional[Dict[str, Any]] = None
    prompt: Optional[Dict[str, Any]] = None
    data_source_run_id: Optional[int] = 0

class AgentRunResponseData(BaseModel):
    outputs: Optional[Dict[str, Any]] = None
    outputs_md: Optional[str] = None

class ResAgentRunSchema(BaseModel):
    code: Optional[int] = None
    detail: Optional[str] = None
    data: Optional[AgentRunResponseData] = None

class ReqAgentGenerateSchema(BaseModel):
    user_prompt: Optional[str] = None

class AgentGenerateResonseData(BaseModel):
    app_run_id: Optional[int] = None
    record_id: Optional[int] = None

class ResAgentGenerateSchema(BaseModel):
    code: Optional[int] = None
    detail: Optional[str] = None
    data: Optional[AgentGenerateResonseData] = None


class ReqAgentRegenerateSchema(BaseModel):
    app_run_id: Optional[int] = None

class ReqAgentSupplementSchema(BaseModel):
    app_run_id: Optional[int] = None
    supplement_prompt: Optional[str] = None


class ReqAgentBatchSample(BaseModel):
    app_run_id: Optional[int] = None
    supplement_prompt: Optional[str] = None

class AgentBatchGenerateResonseData(BaseModel):
    app_run_id: Optional[int] = None
    record_id: Optional[int] = None

class ResAgentBatchSample(BaseModel):
    code: Optional[int] = None
    detail: Optional[str] = None
    data: Optional[AgentBatchGenerateResonseData] = None

class ReqAgentSaveSchema(BaseModel):
    app_run_id: Optional[int] = None
    record_id: Optional[int] = None
    agent_info: Optional[Dict[str, Any]] = Field(
        {
            "name": "text",
            "type": "json",
            "value": {
                "name":"Agent 1",
                "description":"Agent 1 description",
                "obligations":"Agent 1 obligations",
                "abilities":[
                    {
                        "name":"ability1",
                        "content":"ability content",
                        "output_format":0
                    }
                ]
            }
        }
    )

class AgentSaveResponseData(BaseModel):
    app_run_id: Optional[int] = None
    record_id: Optional[int] = None

class ResAgentSaveSchema(BaseModel):
    code: Optional[int] = None
    detail: Optional[str] = None
    data: Optional[AgentSaveResponseData] = None

class ReqAgentBatchGenerateSchema(BaseModel):
    app_run_id: Optional[int] = None
    loop_count: Optional[int] = 10              # Number of agents per batch
    loop_limit: Optional[int] = None      # Total agents to generate
    supplement_prompt: Optional[str] = None
    loop_id: Optional[int] = 0                       # Loop iteration ID

class AgentBatchGenerateResonseData(BaseModel):
    app_run_id: Optional[int] = None
    loop_id: Optional[int] = None


class ResAgentBatchGenerateSchema(BaseModel):
    code: Optional[int] = None
    detail: Optional[str] = None
    data: Optional[AgentBatchGenerateResonseData] = None


class AgentConfigData(BaseModel):
    """Schema for individual agent configuration"""  
    app_id: Optional[int] = Field(
        None, 
        description="App ID for updating existing agent. If not provided, creates new agent"
    )
    name: str
    description: str
    obligations: str 
    abilities: List[Dict[str, Any]]
    tags: Optional[List[int]] = []

class ReqAgentBatchCreateSchema(BaseModel):
    """Schema for batch agent creation/update request"""
    agents: List[AgentConfigData] = Field(
        ...,
        description="List of agent configurations. Each can be create or update based on app_id"
    )

class ResBatchAgentCreateSchema(BaseModel):
    """Response schema for batch agent creation"""
    code: Optional[int] = None
    detail: Optional[str] = None
    data: Dict[str, List[int]] = Field(
        ...,
        description="Contains list of created app IDs",
        example={"app_ids": [1, 2, 3]}
    )


class AgentResponseBase(BaseModel):
    code: Optional[int] = None
    detail: Optional[str] = None
    data: Dict[str, Any]


class AgentLogListResponse(BaseModel):
    code: Optional[int] = None
    detail: Optional[str] = None
    data: Dict[str, Any]


class AgentLogDetailResponse(BaseModel):
    code: Optional[int] = None
    detail: Optional[str] = None
    data: Dict[str, Any]


class ClearAgentChatMemoryReturn(BaseModel):
    code: Optional[int] = None
    detail: Optional[str] = None
    data: Dict[str, Any]


class AgentChatMessage(BaseModel):
    code: Optional[int] = None
    detail: Optional[str] = None
    data: Dict[str, Any]


class ResAgentInfoSchemaUpdate(BaseModel):
    data: Dict[str, Any]
<<<<<<< HEAD
=======
    detail: Optional[str] = None
    data: Dict[str, Any]
>>>>>>> 4678dec5


class AgentChatMessage(BaseModel):
    agent_id: Optional[int] = None
    ability_id: Optional[int] = None
    input_dict: Optional[Dict[str, Any]] = None
    prompt: Optional[Dict[str, Any]] = None
<<<<<<< HEAD
    message: Optional[str] = None
=======
>>>>>>> 4678dec5


class ResAgentRunSchemaReturn(BaseModel):
    data: Dict[str, Any]
<<<<<<< HEAD
=======
    detail: Optional[str] = None
    data: Dict[str, Any]
>>>>>>> 4678dec5

class ChatRoomData(BaseModel):
    chatroom_id: int
    name: Optional[str] = None
    description: Optional[str] = None
    chat_status: Optional[int] = None
    active: Optional[int] = None
    chatroom_status: Optional[int] = None
    smart_selection: Optional[int] = None
    app_id: int
    agent_list: Optional[List[Dict[str, Any]]] = []

class AgentChatRoomsResponse(BaseModel):
    list: List[ChatRoomData]
    total_count: Optional[int] = None
    total_pages: Optional[int] = None
    page: Optional[int] = None
    page_size: Optional[int] = None

class ResAgentChatRoomsSchema(BaseModel):
    code: int
    detail: str
<<<<<<< HEAD
    data: AgentChatRoomsResponse
=======
    data: AgentChatRoomsResponse

class ClearAgentChatMemory(BaseModel):
    agent_id: Optional[int] = None
    message_id: Optional[int] = None
>>>>>>> 4678dec5
<|MERGE_RESOLUTION|>--- conflicted
+++ resolved
@@ -290,11 +290,8 @@
 
 class ResAgentInfoSchemaUpdate(BaseModel):
     data: Dict[str, Any]
-<<<<<<< HEAD
-=======
-    detail: Optional[str] = None
-    data: Dict[str, Any]
->>>>>>> 4678dec5
+    detail: Optional[str] = None
+    data: Dict[str, Any]
 
 
 class AgentChatMessage(BaseModel):
@@ -302,19 +299,12 @@
     ability_id: Optional[int] = None
     input_dict: Optional[Dict[str, Any]] = None
     prompt: Optional[Dict[str, Any]] = None
-<<<<<<< HEAD
-    message: Optional[str] = None
-=======
->>>>>>> 4678dec5
 
 
 class ResAgentRunSchemaReturn(BaseModel):
     data: Dict[str, Any]
-<<<<<<< HEAD
-=======
-    detail: Optional[str] = None
-    data: Dict[str, Any]
->>>>>>> 4678dec5
+    detail: Optional[str] = None
+    data: Dict[str, Any]
 
 class ChatRoomData(BaseModel):
     chatroom_id: int
@@ -337,12 +327,8 @@
 class ResAgentChatRoomsSchema(BaseModel):
     code: int
     detail: str
-<<<<<<< HEAD
     data: AgentChatRoomsResponse
-=======
-    data: AgentChatRoomsResponse
 
 class ClearAgentChatMemory(BaseModel):
     agent_id: Optional[int] = None
-    message_id: Optional[int] = None
->>>>>>> 4678dec5
+    message_id: Optional[int] = None