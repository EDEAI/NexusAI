import asyncio

from fastapi import APIRouter, Request
from api.utils.common import *
from api.utils.jwt import *
from api.schema.agent import *
from api.schema.base import *
from core.database.models.agents import Agents
from core.database.models.apps import Apps
from core.database.models.app_runs import AppRuns
from core.database.models.agent_abilities import AgentAbilities
from core.database.models.agent_chat_messages import AgentChatMessages
from core.workflow.nodes import AgentNode
from core.workflow.variables import create_variable_from_dict
from core.llm.prompt import create_prompt_from_dict, Prompt
from core.llm.messages import Messages
from celery_app import run_app
from languages import get_language_content
from time import time
import json
from core.database.models.ai_tool_llm_records import AIToolLLMRecords
import traceback
from core.database.models.models import Models
from core.helper import truncate_messages_by_token_limit
from core.database.models.chatrooms import Chatrooms  # add import if not present

router = APIRouter()


@router.get("/agent_list", response_model=ResAgentListSchema)
async def agent_list(page: int = 1, page_size: int = 10, agent_search_type: int = 1, name: str = "",
                     userinfo: TokenData = Depends(get_current_user)):
    """
    agent list

    page: int, page number.
    page_size: int, quantity per page.
    agent_search_type: int, agent search type 1: my agent 2: team agent 3: select my agent.
    name: str, app and agent name.
    """
    agents_model = Agents()
    result = agents_model.get_agent_list(page, page_size, userinfo.uid, userinfo.team_id, agent_search_type, name)

    return response_success(result, get_language_content("api_agent_success"))


@router.put("/agent_base_update/{agent_id}", response_model=ResAgentBaseCreateSchema)
async def agent_base_update(request: Request, agent_id: int, data: ReqAgentBaseCreateSchema,
                            userinfo: TokenData = Depends(get_current_user)):
    """
    agent base update

    agent_id: int, Agent id
    is_public: int, Is it open to team members? 0: No 1: Yes
    attrs_are_visible: int, Are attributes of this app visible? 0: No 1: Yes
    enable_api: int, Whether to enable API 0: No 1: Yes
    obligations: str, Agent obligations
    input_variables: dict, Input variables
    dataset_ids: list, Multiple dataset id
    m_config_id: int, Model configuration ID
    allow_upload_file: int, Is it allowed to upload files? 0: No 1: Yes
    default_output_format: int, Default output format 1: text 2: json 3: code
    """

    update_data = data.dict(exclude_unset=True)
    is_public = data.is_public
    attrs_are_visible = data.attrs_are_visible
    enable_api = data.enable_api
    obligations = data.obligations
    input_variables = data.input_variables
    dataset_ids = data.dataset_ids
    m_config_id = data.m_config_id
    allow_upload_file = data.allow_upload_file
    default_output_format = data.default_output_format

    if agent_id <= 0:
        return response_error(get_language_content("api_agent_base_update_agent_id_required"))
    if is_public not in [0, 1]:
        return response_error(get_language_content("api_agent_base_update_is_public_error"))
    if 'attrs_are_visible' in update_data and attrs_are_visible not in [0, 1]:
        return response_error(get_language_content("api_agent_base_update_attrs_are_visible_error"))
    if 'attrs_are_visible' not in update_data:
        attrs_are_visible = 1
    if enable_api not in [0, 1]:
        return response_error(get_language_content("api_agent_base_update_enable_api_error"))
    if input_variables:
        try:
            create_variable_from_dict(input_variables)
        except:
            return response_error(get_language_content("api_agent_base_update_input_variables_wrong"))
    if m_config_id <= 0:
        return response_error(get_language_content("api_agent_base_update_m_config_id_required"))
    if allow_upload_file not in [0, 1]:
        return response_error(get_language_content("api_agent_base_update_allow_upload_file_error"))
    if default_output_format not in [1, 2, 3]:
        return response_error(get_language_content("api_agent_base_update_default_output_format_error"))

    agents_model = Agents()
    result = agents_model.agent_base_update(agent_id, userinfo.uid, userinfo.team_id, is_public, enable_api,
                                            obligations, input_variables, dataset_ids, m_config_id, allow_upload_file,
                                            default_output_format, attrs_are_visible)
    if result["status"] != 1:
        return response_error(result["message"])
    app_id = result["data"]["app_id"]

    return response_success(result["data"], get_language_content("api_agent_success"))


@router.put("/agent_abilities_set/{agent_id}", response_model=RespBaseSchema)
async def agent_abilities_set(agent_id: int, data: ReqAgentAbilitiesSetSchema,
                              userinfo: TokenData = Depends(get_current_user)):
    """
    agent abilities set

    agent_id: int, Agent id
    auto_match_ability: int, Whether to automatically match abilities 0: No 1: Yes
    agent_abilities: list, Agent abilities list
    agent_abilities.agent_ability_id: int, Agent abilities id
    agent_abilities.name: str, Ability name
    agent_abilities.content: str, Ability content
    agent_abilities.status: int, Ability status 1: Normal 2: Disabled
    agent_abilities.output_format: int, Output format 0: defalut 1: text 2: json 3: code
    """
    auto_match_ability = data.auto_match_ability
    agent_abilities = data.agent_abilities

    if agent_id <= 0:
        return response_error(get_language_content("api_agent_abilities_set_agent_id_required"))
    if auto_match_ability not in [0, 1]:
        return response_error(get_language_content("api_agent_abilities_set_auto_match_ability_error"))

    agents_model = Agents()
    result = agents_model.agent_abilities_set(agent_id, userinfo.uid, auto_match_ability, agent_abilities)
    if result["status"] != 1:
        return response_error(result["message"])

    return response_success(result["data"], get_language_content("api_agent_success"))


@router.put("/agent_publish/{agent_id}", response_model=RespBaseSchema)
async def agent_publish(request: Request, agent_id: int, userinfo: TokenData = Depends(get_current_user)):
    """
    agent publish

    agent_id: int, Agent id
    """
    if agent_id <= 0:
        return response_error(get_language_content("api_agent_publish_agent_id_required"))

    # Agent validation
    agents_model = Agents()
    agent = agents_model.get_agent_by_id(agent_id)
    app_id = agent['app_id']
    app = Apps().get_app_by_id(app_id)
    node = AgentNode(
        title=app['name'],
        desc=app['description'],
        input=create_variable_from_dict(agent['input_variables']),
        agent_id=agent_id,
        ability_id=0,
        prompt=Prompt(),
    )
    try:
        node.validate()
    except Exception as e:
        return response_error(str(e))

    result = agents_model.agent_publish(agent_id, userinfo.uid)
    if result["status"] != 1:
        return response_error(result["message"])

    return response_success(result["data"], get_language_content("api_agent_success"))


@router.delete("/agent_delete/{app_id}", response_model=RespBaseSchema)
async def agent_delete(request: Request, app_id: int, userinfo: TokenData = Depends(get_current_user)):
    """
    agent delete

    app_id: int, App id
    """
    if app_id <= 0:
        return response_error(get_language_content("api_agent_delete_app_id_required"))

    agents_model = Agents()
    result = agents_model.agent_delete(app_id, userinfo.uid)
    if result["status"] != 1:
        return response_error(result["message"])

    return response_success(result["data"], get_language_content("api_agent_success"))


@router.get("/agent_info/{app_id}", response_model=ResAgentInfoSchemaUpdate)
async def agent_info(app_id: int, publish_status: int, userinfo: TokenData = Depends(get_current_user)):
    """
    # ResAgentInfoSchema
    agent info

    app_id: int, App id
    publish_status: int, Agent publish status 0: Draft 1: Published
    """
    if app_id <= 0:
        return response_error(get_language_content("api_agent_info_app_id_required"))
    if publish_status not in [0, 1]:
        return response_error(get_language_content("api_agent_info_publish_status_error"))

    agents_model = Agents()
    result = agents_model.agent_info(app_id, publish_status, userinfo.uid, userinfo.team_id)
    if result["status"] != 1:
        return response_error(result["message"])

    return response_success(result["data"], get_language_content("api_agent_success"))


@router.post("/agent_run", response_model=ResAgentRunSchema)
async def agent_run(data: ReqAgentRunSchema, userinfo: TokenData = Depends(get_current_user)):
    """
    agent run

    agent_id: int, Agent id
    ability_id: int, Ability id
    input_dict: dict, Input data
    prompt: dict, Prompt data
    """
    agent_id = data.agent_id
    ability_id = data.ability_id
    input_dict = data.input_dict
    prompt = data.prompt
    uid = userinfo.uid
    team_id = userinfo.team_id
    data_source_run_id = data.data_source_run_id

    if agent_id <= 0:
        return response_error(get_language_content("api_agent_run_agent_id_required"))
    if not input_dict:
        return response_error(get_language_content("api_agent_run_input_dict_required"))
    try:
        create_variable_from_dict(input_dict)
    except:
        return response_error(get_language_content("api_agent_run_input_dict_wrong"))
    if not prompt:
        return response_error(get_language_content("api_agent_run_prompt_required"))
    try:
        create_prompt_from_dict(prompt)
    except:
        return response_error(get_language_content("api_agent_run_prompt_wrong"))

    # get agent
    agents_model = Agents()
    agent = agents_model.select_one(
        columns="*",
        conditions=[
            {"column": "id", "value": agent_id},
            {"column": "team_id", "value": team_id},
            {"column": "status", "op": "in", "value": [1, 2]}
        ]
    )
    if not agent:
        return response_error(get_language_content("api_agent_run_agent_error"))
    if agent["user_id"] != uid:
        if agent["status"] != 1:
            return response_error(get_language_content("api_agent_run_agent_status_not_normal"))
        if agent["publish_status"] != 1:
            return response_error(get_language_content("api_agent_run_not_creators"))

    # get app
    apps_model = Apps()
    app = apps_model.select_one(
        columns="*",
        conditions=[
            {"column": "id", "value": agent["app_id"]},
            {"column": "team_id", "value": team_id},
            {"column": "mode", "value": 1},
            {"column": "status", "op": "in", "value": [1, 2]}
        ]
    )
    if not app:
        return response_error(get_language_content("api_agent_run_app_error"))
    if app["user_id"] != uid:
        if app["is_public"] == 0:
            return response_error(get_language_content("api_agent_run_team_not_open"))
        if app["status"] != 1:
            return response_error(get_language_content("api_agent_run_app_status_not_normal"))

    # get agent ability
    if ability_id != 0:
        agent_abilities_model = AgentAbilities()
        ability = agent_abilities_model.select_one(
            columns="*",
            conditions=[
                {"column": "id", "value": ability_id},
                {"column": "agent_id", "value": agent_id},
                {"column": "status", "op": "in", "value": [1, 2]}
            ]
        )
        if not ability:
            return response_error(get_language_content("api_agent_run_ability_error"))
        if ability["user_id"] != uid and ability["status"] != 1:
            return response_error(get_language_content("api_agent_run_ability_status_not_normal"))

    task = run_app.delay(app_type="agent", id_=agent_id, user_id=uid, input_dict=input_dict, ability_id=ability_id,
                         prompt=prompt, data_source_run_id=data_source_run_id)
    while not task.ready():
        await asyncio.sleep(0.1)
    result = task.get()
    if result["status"] != "success":
        return response_error(result["message"])

    return response_success({"outputs": result["data"]["outputs"], "outputs_md": result["data"]["outputs_md"]},
                            get_language_content("api_agent_success"))


@router.post("/agent_generate", response_model=ResAgentGenerateSchema)
async def agent_generate(data: ReqAgentGenerateSchema, userinfo: TokenData = Depends(get_current_user)):
    """
    Generate an agent based on user prompt

    Args:
        data (ReqAgentGenerateSchema): Request data containing:
            user_prompt (str): The prompt text used to generate the agent
        userinfo (TokenData): User authentication information

    Returns:
        JSON response containing:
            app_run_id (int): The ID of the app run
            record_id (int): The ID of the LLM record

    Raises:
        - Returns error if prompt is empty
        - Returns error if record creation fails
    """
    # Validate user prompt
    if not data.user_prompt:
        return response_error(get_language_content("api_agent_user_prompt_required"))

    try:
        # Create app run record
        start_datetime_str = datetime.fromtimestamp(time()) \
            .replace(microsecond=0).isoformat(sep='_')
        app_run_id = AppRuns().insert({
            'user_id': userinfo.uid,
            'app_id': 0,
            'type': 2,
            'name': f'Agent_Generator_{start_datetime_str}',
            'status': 1  # Initial status
        })

        # Prepare prompts for LLM
        system_prompt = get_language_content('generate_agent_system_prompt', userinfo.uid)
        user_prompt = get_language_content('generate_agent_user', userinfo.uid, False)

        user_prompt = user_prompt.format(
            user_prompt=data.user_prompt
        )

        system_prompt = system_prompt.format(
            append_prompt=''
        )
        input_ = Prompt(
            system=system_prompt,
            user=user_prompt
        ).to_dict()

        # Initialize LLM execution record
        record_id = AIToolLLMRecords().initialize_execution_record(
            app_run_id=app_run_id,
            ai_tool_type=1,  # Agent generator type
            inputs=input_,
            run_type=1,
            user_prompt=data.user_prompt
        )

        if not record_id:
            return response_error(get_language_content("api_agent_generate_failed"))

        # Return successful response
        return response_success(
            {
                "app_run_id": app_run_id,
                "record_id": record_id
            },
            get_language_content("api_agent_success")
        )

    except Exception as e:
        return response_error(get_language_content("api_agent_generate_failed"))


@router.post('/agent_regenerate', response_model=ResAgentGenerateSchema)
async def agent_regenerate(data: ReqAgentRegenerateSchema, userinfo: TokenData = Depends(get_current_user)):
    """
    Regenerate an agent based on previous generation history

    Args:
        data (ReqAgentRegenerateSchema): Request data containing:
            app_run_id (int): The ID of the original app run
        userinfo (TokenData): User authentication information

    Returns:
        JSON response containing:
            app_run_id (int): The ID of the app run

    Raises:
        - Returns error if app_run_id is invalid
        - Returns error if record retrieval fails
    """
    # Validate app run exists and belongs to user
    app_run_info = AppRuns().select_one(
        columns=["id"],
        conditions=[
            {"column": "id", "value": data.app_run_id},
            {"column": "user_id", "value": userinfo.uid}
        ]
    )

    if not app_run_info:
        return response_error(get_language_content('app_run_error'))

    runing_record = AIToolLLMRecords().select_one(
            columns=['loop_id'],
            conditions=[
                {"column": "app_run_id", "value": data.app_run_id},
                {"column": "status", "op": "in", "value": [1, 2]}
            ],
            limit=1
        )
    if runing_record:
        # There are records that are being executed.
        return response_error(get_language_content("agent_batch_exist_runing_rocord"))




    # Get all LLM records for this app run
    record_list = AIToolLLMRecords().select(
        columns=['id', 'inputs', 'outputs'],
        conditions=[
            {"column": "app_run_id", "value": data.app_run_id}
        ]
    )

    # Extract original system prompt from first record
    base_system_prompt = ""
    base_user_prompt = ""
    first_record = record_list[0]
    inputs = first_record.get('inputs', {})

    # Get system prompt value from inputs
    try:
        if isinstance(inputs, dict) and 'system' in inputs:
            system_dict = inputs['system']
            if isinstance(system_dict, dict) and 'value' in system_dict:
                base_system_prompt = system_dict['value']

        if isinstance(inputs, dict) and 'user' in inputs:
            user_dict = inputs['user']
            if isinstance(user_dict, dict) and 'value' in user_dict:
                base_user_prompt = user_dict['value']
    except Exception as e:
        base_system_prompt = ""
        base_user_prompt = ""

    # Collect history agent list from all records
    history_agent_list = []
    for record in record_list:
        try:
            # Add outputs directly as they are already in dictionary format
            if record.get('outputs'):
                history_agent_list.append(record['outputs'])
        except Exception as e:
            continue

    # Filter out None values
    history_agent_list = [agent for agent in history_agent_list if agent]

    # Get latest record for updating status
    latest_record = AIToolLLMRecords().select_one(
        columns=['id', 'inputs', 'outputs'],
        conditions=[
            {"column": "app_run_id", "value": data.app_run_id}
        ],
        order_by='id DESC'
    )

    model_info = Models().get_model_by_type(1, userinfo.team_id, uid=userinfo.uid)
    model_config_id = model_info['model_config_id']
    model_info = Models().get_model_by_config_id(model_config_id)
    history_agent_list = truncate_messages_by_token_limit(history_agent_list, model_info)

    # Format user prompt with history agent list
    user_prompt = get_language_content('regenerate_agent_user', userinfo.uid, False)
    user_prompt = user_prompt.format(
        history_agent_list=history_agent_list
    )
    regenerate_agent_system = get_language_content('regenerate_agent_system', userinfo.uid, False)

    # Prepare input for LLM
    input_ = Prompt(system=base_system_prompt + regenerate_agent_system, user=base_user_prompt + user_prompt).to_dict()

    try:
        # Mark previous record as processed
        AIToolLLMRecords().update(
            {'column': 'id', 'value': latest_record['id']},
            {'correct_output': 1}
        )

        AppRuns().update(
            {'column': 'id', 'value': data.app_run_id},
            {'status': 1}
        )

        # Initialize new execution record
        record_id = AIToolLLMRecords().initialize_execution_record(
            app_run_id=data.app_run_id,
            ai_tool_type=1,
            inputs=input_,
            run_type=2
        )

        if not record_id:
            return response_error(get_language_content("api_agent_generate_failed"))

        return response_success(
            {
                'app_run_id': data.app_run_id,
                'record_id': record_id
            },
            get_language_content("api_agent_success")
        )

    except Exception as e:
        # print(f"Error in agent_regenerate: {str(e)}")
        # print(traceback.format_exc())
        return response_error(get_language_content("api_agent_generate_failed"))


@router.post('/agent_supplement', response_model=ResAgentGenerateSchema)
async def agent_supplement(data: ReqAgentSupplementSchema, userinfo: TokenData = Depends(get_current_user)):
    """
    Supplement agent information based on existing agent and additional prompt

    Args:
        data (ReqAgentSupplementSchema): Request data containing:
            app_run_id (int): Original agent generation run ID
            supplement_prompt (str): Additional prompt for supplementing agent info
        userinfo (TokenData): User authentication information

    Returns:
        JSON response containing:
            app_run_id (int): The ID of the app run

    Raises:
        - Returns error if app_run_id is invalid
        - Returns error if record retrieval fails
    """
    # Validate app run exists and belongs to user
    app_run_info = AppRuns().select_one(
        columns=["id"],
        conditions=[
            {"column": "id", "value": data.app_run_id},
            {"column": "user_id", "value": userinfo.uid}
        ]
    )

    if not app_run_info:
        return response_error(get_language_content('app_run_error'))

    # Get first record to extract original user prompt
    first_record = AIToolLLMRecords().select_one(
        columns=['inputs', 'correct_prompt'],
        conditions=[
            {"column": "app_run_id", "value": data.app_run_id}
        ],
        order_by="id ASC"
    )

    # Extract original user prompt from inputs
    base_user_prompt = ""
    inputs = first_record.get('inputs', {})
    if inputs is None:
        inputs = first_record.get('correct_prompt', {})

    try:
        if isinstance(inputs, dict) and 'user' in inputs:
            user_dict = inputs['user']
            if isinstance(user_dict, dict) and 'value' in user_dict:
                base_user_prompt = user_dict['value']
    except Exception:
        base_user_prompt = ""

    # Get latest record for agent history and status update
    last_record = AIToolLLMRecords().select_one(
        columns=['id', 'outputs'],
        conditions=[
            {"column": "app_run_id", "value": data.app_run_id}
        ],
        order_by='id DESC'
    )

    # Extract agent info from outputs
    history_agent_info = {}
    try:
        if isinstance(last_record, dict) and 'outputs' in last_record:
            outputs_dict = last_record['outputs']
            if isinstance(outputs_dict, dict) and 'value' in outputs_dict:
                history_agent_info = outputs_dict['value']
    except Exception:
        pass

    system_prompt = get_language_content('agent_supplement_system', userinfo.uid)
    # system_prompt = system_prompt.format(
    #     append_prompt=get_language_content('agent_supplement_system', userinfo.uid, False)
    # )

    user_prompt = get_language_content('agent_supplement_user', userinfo.uid, False)
    user_prompt = user_prompt.format(
        agent_supplement=data.supplement_prompt,
        history_agent=history_agent_info
    )

    # Prepare input for LLM
    input_ = Prompt(system=system_prompt, user=base_user_prompt + user_prompt).to_dict()
    try:
        # Update app run status
        AppRuns().update(
            {'column': 'id', 'value': data.app_run_id},
            {'status': 1}
        )

        # Initialize new execution record
        record_id = AIToolLLMRecords().initialize_correction_record(
            app_run_id=data.app_run_id,
            ai_tool_type=1,
            correct_prompt=input_,
            user_prompt=data.supplement_prompt
        )

        if not record_id:
            return response_error(get_language_content("api_agent_generate_failed"))

        return response_success(
            {
                'app_run_id': data.app_run_id,
                'record_id': record_id
            },
            get_language_content("api_agent_success")
        )

    except Exception:
        return response_error(get_language_content("api_agent_generate_failed"))

@router.post('/agent_batch_generate', response_model=ResAgentBatchGenerateSchema)
async def agent_batch_generate(data: ReqAgentBatchGenerateSchema, userinfo: TokenData = Depends(get_current_user)):
    """
    Batch generate agents

    Args:
        app_run_id: int, App run ID
        loop_count: int, Number of agents to generate per batch
        loop_limit: int, Total number of agents to generate
        supplement_prompt: str, Additional requirements for generation
        loop_id: int, Loop iteration ID
    """
    # 1: single generation, 2: multiple generation
    batch_generation_tool_mode = 1
    app_run_id = data.app_run_id
    if app_run_id <= 0:
        start_datetime_str = datetime.fromtimestamp(time()) \
            .replace(microsecond=0).isoformat(sep='_')
        app_run_id = AppRuns().insert({
            'user_id': userinfo.uid,
            'app_id': 0,
            'type': 2,
            'name': f'Agent_Generator_{start_datetime_str}',
            'status': 1  # Initial status
        })
    else:
        app_run_info = AppRuns().get_app_run_info(data.app_run_id, userinfo.uid)
        if not app_run_info:
            return response_error(get_language_content('app_run_error'))

    if data.loop_id > 0:
        # Continue existing batch
        loop_id = data.loop_id

        # Query whether there are unfinished records
        runing_record = AIToolLLMRecords().select_one(
            columns=['loop_id'],
            conditions=[
                {"column": "app_run_id", "value": data.app_run_id},
                {"column": "loop_id", "value": data.loop_id},
                {"column": "status", "op": "in", "value": [1, 2]}
            ],
            limit=1
        )
        if runing_record:
            # There are records that are being executed.
            return response_error(get_language_content("agent_batch_exist_runing_rocord"))
        
        record_loop_count = AIToolLLMRecords().get_record_loop_count(data.app_run_id, loop_id, batch_generation_tool_mode)
        remaining_count = data.loop_limit - record_loop_count
    else:
        # Start new batch
        loop_id = int(time())
        remaining_count = data.loop_limit

    loop_count = min(data.loop_count, remaining_count)

    if loop_count <= 0:
        return response_error(get_language_content("api_agent_batch_size_invalid"))
 
    try:
        record_list = AIToolLLMRecords().select(
            columns=['outputs'],
            conditions=[
                {"column": "app_run_id", "value": data.app_run_id},
                {"column": "loop_id", "value": loop_id}
            ],
            order_by='id ASC'
        )

        outputs_list = []
        for record in record_list:
            if record.get('outputs') and isinstance(record['outputs'], dict):
                output_value = record['outputs'].get('value')
                if isinstance(output_value, list):
                    outputs_list.extend(output_value)
                elif output_value:
                    outputs_list.append(output_value)

        model_info = Models().get_model_by_type(1, userinfo.team_id, uid=userinfo.uid)
        model_config_id = model_info['model_config_id']
        model_info = Models().get_model_by_config_id(model_config_id)
        outputs_list = truncate_messages_by_token_limit(outputs_list, model_info)

        if batch_generation_tool_mode is 2:
            system_prompt = get_language_content('agent_batch_generate_system', userinfo.uid)
            user_prompt = get_language_content('agent_batch_generate_user', userinfo.uid, False)
            user_prompt = user_prompt.format(
                agent_batch_requirements=data.supplement_prompt,
                agent_batch_number=loop_count,
                history_agents=outputs_list
            )
            input_ = Prompt(system=system_prompt, user=user_prompt).to_dict()
        else:
            # Prepare input with history outputs
            input_ = AIToolLLMRecords().inputs_append_history_outputs(
                app_run_id=data.app_run_id,
                loop_id=loop_id,
                agent_supplement=data.supplement_prompt,
                user_id=userinfo.uid
            )


        # Update app run status
        AppRuns().update(
            {'column': 'id', 'value': app_run_id},
            {'status': 1}
        )

        # Initialize execution record
        record_id = AIToolLLMRecords().initialize_execution_record(
            app_run_id=app_run_id,
            loop_limit=data.loop_limit,
            ai_tool_type=1,  # Agent generator type
            run_type=4,      # Batch generation
            loop_id=loop_id,
            loop_count=loop_count,
            inputs=input_,
            user_prompt=data.supplement_prompt,
            batch_generation_tool_mode=batch_generation_tool_mode,
            current_gen_count=loop_count
        )

        if not record_id:
            return response_error(get_language_content("api_agent_generate_failed"))

        return response_success(
            {
                "app_run_id": app_run_id,
                "loop_id": loop_id
            },
            get_language_content("api_agent_success")
        )

    except Exception as e:
        print(f"Error in agent_batch_generate: {str(e)}")
        print(traceback.format_exc())
        return response_error(get_language_content("api_agent_generate_failed"))


@router.post('/agent_save', response_model=ResAgentSaveSchema)
async def agent_save(data: ReqAgentSaveSchema, userinfo: TokenData = Depends(get_current_user)):
    """
    Save agent information

    Args:
        app_run_id: int, App run ID
        record_id: int, Record ID
        agent_info: dict, Agent information to save
    """
    app_run_info = AppRuns().select_one(
        columns=["id"],
        conditions=[
            {"column": "id", "value": data.app_run_id},
            {"column": "user_id", "value": userinfo.uid}
        ]
    )
    if not app_run_info:
        return response_error(get_language_content('app_run_error'))

    record_info = AIToolLLMRecords().select_one(
        columns=["id"],
        conditions=[
            {"column": "id", "value": data.record_id},
            {"column": "app_run_id", "value": data.app_run_id}
        ]
    )

    if not record_info:
        return response_error(get_language_content('api_agent_record_error'))

    agent_info = data.agent_info

    save_record = AIToolLLMRecords().update(
        {'column': 'id', 'value': record_info['id']},
        {'outputs': agent_info}
    )

    if not save_record:
        return response_error(get_language_content('api_agent_save_record_error'))

    return response_success(
        {
            "app_run_id": data.app_run_id,
            "record_id": record_info['id']
        },
        get_language_content("api_agent_success")
    )


@router.post("/agent_batch_sample", response_model=ResAgentBatchSample)
async def agent_batch_sample(data: ReqAgentBatchSample, userinfo: TokenData = Depends(get_current_user)):
    """
    Generate a sample agent based on user prompt

    Args:
        app_run_id: int, App run ID
        supplement_prompt: str, Additional requirements for sample generation
    """
    if not data.supplement_prompt:
        return response_error(get_language_content("api_agent_supplement_prompt_required"))
    
    
    app_run_id = data.app_run_id
    if app_run_id <= 0:
        start_datetime_str = datetime.fromtimestamp(time()) \
            .replace(microsecond=0).isoformat(sep='_')
        app_run_id = AppRuns().insert({
            'user_id': userinfo.uid,
            'app_id': 0,
            'type': 2,
            'name': f'Agent_Generator_{start_datetime_str}',
            'status': 1  # Initial status
        })
    else:
        AppRuns().update(
            {'column': 'id', 'value': app_run_id},
            {'status': 1}
        )
        app_run_info = AppRuns().select_one(
            columns=["id"],
            conditions=[
                {"column": "id", "value": app_run_id},
                {"column": "user_id", "value": userinfo.uid}
            ]
        )   
        if not app_run_info:
            return response_error(get_language_content('app_run_error'))

    # Prepare prompts for LLM
    system_prompt = get_language_content('agent_batch_sample_system', userinfo.uid)
    user_prompt = get_language_content('agent_batch_sample_user', userinfo.uid, False)
    
    user_prompt = user_prompt.format(
        agent_batch_requirements=data.supplement_prompt
    )

    input_ = Prompt(
        system=system_prompt,
        user=user_prompt
    ).to_dict()

    # Initialize LLM execution record
    record_id = AIToolLLMRecords().initialize_execution_record(
        app_run_id=app_run_id,
        ai_tool_type=5,  # Agent generator type
        inputs=input_,
        run_type=1,
        user_prompt=data.supplement_prompt
    )

    if not record_id:
        return response_error(get_language_content("api_agent_generate_failed"))

    # Return successful response
    return response_success(
        {
            "app_run_id": app_run_id,
            "record_id": record_id
        },
        get_language_content("api_agent_success")
    )


@router.post("/agent_create", response_model=ResBatchAgentCreateSchema)
async def agent_batch_create(data: ReqAgentBatchCreateSchema, userinfo: TokenData = Depends(get_current_user)):
    """
    Create multiple agents in a single batch operation

    Args:
        data (ReqAgentBatchCreateSchema): List of agent configurations
        userinfo (TokenData): Current user authentication info

    Returns:
        ResBatchAgentCreateSchema: Contains list of created app IDs
    """
    agents_model = Agents()
    app_ids = []

    for agent_config in data.agents:
        result = agents_model.create_agent_with_configs(
            data=agent_config.dict(),
            user_id=userinfo.uid,
            team_id=userinfo.team_id
        )

        if result["status"] == 1:
            app_ids.append(result["app_id"])
        else:
            # Continue with remaining agents even if one fails
            continue

    if not app_ids:
        return response_error(get_language_content("api_agent_batch_create_failed"))

    return response_success(
        data={"app_ids": app_ids},
        detail=get_language_content("api_agent_success")
    )


@router.get("/{agent_id}/agent_message_list", response_model=AgentResponseBase, summary="Retrieve the list of historical messages from the intelligent agent")
async def agent_message_list(agent_id: int, page: int = 1, page_size: int = 10, userinfo: TokenData = Depends(get_current_user)):
    """
    Retrieve the message list for a specific Agent chat.
    This endpoint retrieves chat information about agents and provides services for users who need to view chat history and participants.
    Parameters:
    -Agent_id (int): A unique identifier used to retrieve the chat message of the agent. Compulsory.
    -Userinfo (TokenData): Information about the current user is provided through dependency injection. Compulsory.

    Returns:
    -A response object containing Agent chat messages and a list of joined agents, formatted according to the AgentResponse Base model.

    Raises:
    -HTTPException: If 'agent_id' is invalid, it indicates that the user has not been authenticated or the agent does not exist.
    """
    find_agent = Agents().get_agent_by_id_info(agent_id, userinfo.uid)
    if not find_agent:
        return response_error(get_language_content("agent_does_not_exist"))

    agent_msg_list = AgentChatMessages().history_agent_messages(
        agent_id=agent_id,
        uid=userinfo.uid,
        page=page,
        page_size=page_size
    )

    return response_success(agent_msg_list)


@router.get("/{app_id}/agent_log_list", response_model=AgentLogListResponse, summary="Agent log list")
async def agent_log_list(app_id: int, page: int = 1, page_size: int = 10, userinfo: TokenData = Depends(get_current_user)):
    """
    Fetch a list of all chat rooms.
    This endpoint fetches a paginated list of all available chat rooms, allowing users to optionally filter the results by a name. The pagination is controlled through the page number and page size parameters.

    Parameters:
    - page (int): The current page number for pagination. Defaults to 1.
    - page_size (int): The number of chat rooms to return per page. Defaults to 10.
    -app_id (int): A unique identifier used to retrieve the chat message of the app. Compulsory.
    - userinfo (TokenData): Information about the current user, provided through dependency injection. Required.

    Returns:
    The successful response containing the Agent operation log is formatted according to the AgentLogListResponse model.

    Raises:
    - HTTPException: If there are issues with pagination parameters or if the user is not authenticated.
    """
    find_agent = Agents().get_app_by_id_agent_info(app_id, userinfo.uid)
    if not find_agent:
        return response_error(get_language_content("agent_does_not_exist"))
    data = AppRuns().all_agent_log_list(
        page=page,
        page_size=page_size,
        user_id=userinfo.uid,
        agent_id=find_agent)
    return response_success(data)


@router.get("/{app_id}/agent_log_details", response_model=AgentLogDetailResponse, summary="Agent log Details")
async def agent_log_details(app_id: int, app_run_id: int, userinfo: TokenData = Depends(get_current_user)):
    """
    Fetch a list of all chat rooms.
    This endpoint fetches a paginated list of all available chat rooms, allowing users to optionally filter the results by a name. The pagination is controlled through the page number and page size parameters.

    Parameters:
    - app_id (int): A unique identifier used to retrieve the chat message of the app. Compulsory.
    - app_run_id (int): A unique identifier used to retrieve the chat message of the agent. Compulsory.
    - userinfo (TokenData): Information about the current user, provided through dependency injection. Required.

    Returns:
    The successful response containing the Agent operation log is formatted according to the AgentLogDetailResponse model.

    Raises:
    - HTTPException: If there are issues with pagination parameters or if the user is not authenticated.
    """
    find_app = Apps().get_app_by_id(app_id)
    if find_app is None:
        return response_error(get_language_content("api_agent_info_app_error"))

    result = AppRuns().select_one(
        columns=['users.nickname as nickname', 'app_runs.id', 'app_runs.user_id', 'app_runs.app_id', 'app_runs.agent_id',
                 'app_runs.workflow_id', 'app_runs.dataset_id', 'app_runs.tool_id', 'app_runs.chatroom_id',
                 'app_runs.type', 'app_runs.name', 'app_runs.graph', 'app_runs.inputs', 'app_runs.raw_user_prompt',
                 'app_runs.knowledge_base_mapping', 'app_runs.level', 'app_runs.context', 'app_runs.completed_edges',
                 'app_runs.skipped_edges', 'app_runs.status', 'app_runs.completed_steps',
                 'app_runs.actual_completed_steps', 'app_runs.need_human_confirm', 'app_runs.need_correct_llm',
                 'app_runs.error', 'app_runs.outputs', 'app_runs.elapsed_time', 'app_runs.prompt_tokens',
                 'app_runs.completion_tokens', 'app_runs.total_tokens', 'app_runs.embedding_tokens',
                 'app_runs.reranking_tokens', 'app_runs.total_steps', 'app_runs.created_time', 'app_runs.updated_time',
                 'app_runs.finished_time', 'app_runs.model_data'],
        joins=[
            ["left", "users", "users.id = app_runs.user_id"]
        ],
        conditions=[
            {"column": "app_runs.app_id", "value": app_id},
            {"column": "app_runs.user_id", "value": userinfo.uid},
            {"column": "app_runs.id", "value": app_run_id},
            {'column': 'app_runs.status', 'op': 'in', 'value': [3, 4]}
        ]
    )

    if 'status' in result:
        result_status = result['status']
        if result_status in (1, 2):
            result['status'] = 1
        elif result_status == 3:
            result['status'] = 2
        elif result_status == 4:
            result['status'] = 3
    if result['model_data'] is not None:
        find_app_user = Apps().select_one(
            columns=['id'],
            conditions=[
                {'column': 'id', 'value': app_id},
                {'column': 'status', 'value': 1},
                {'column': 'user_id', 'value': userinfo.uid}
            ]
        )
        if find_app_user is None:
            messages = ''
        else:
            messages = result['model_data']['messages']
    else:
        messages = ''
    del result['model_data']
    # result['prompt_data'] = {}
    # result['prompt_data'] = messages
    result['prompt_data'] = []
    if not result:
        return response_error(get_language_content("app_run_error"))
    return response_success(result)


@router.post("/{agent_id}/clear_agent_chat_memory", response_model=ClearAgentChatMemoryReturn, summary="Clear agent chat memory")
async def clear_agent_chat_memory(data: ClearAgentChatMemory, userinfo: TokenData = Depends(get_current_user)):
    """
    Clear the chat memory for a specific Agent chat.
    This endpoint allows users to clear the chat history of a specific agent chat room,
    removing all messages associated with the provided message ID.

    Parameters:
    - agent_id (int): A unique identifier used to specify the agent whose chat memory needs to be cleared. Compulsory.
    - message_id (int): A unique identifier used to specify the message or chat session to be cleared. Compulsory.
    - userinfo (TokenData): Information about the current user is provided through dependency injection. Compulsory.

    Returns:
    - A response object formatted according to the AgentResponseBase model, indicating the success or failure of the operation.

    Raises:
    - HTTPException:
        - If 'agent_id' is invalid, it indicates that the user has not been authenticated or the agent does not exist.
        - If 'message_id' is invalid, it indicates that the specified message or chat session does not exist.
    """
    agent_id = data.agent_id
    message_id = data.message_id

    find_agent = Agents().get_agent_by_id_info(agent_id, userinfo.uid)
    if not find_agent:
        return response_error(get_language_content("agent_does_not_exist"))
    find_message = AgentChatMessages().select_one(
        columns=['id'],
        conditions=[
            {"column": "agent_id", "value": agent_id},
            {"column": "user_id", "value": userinfo.uid},
            {"column": "id", "value": message_id}
        ]
    )
    if not find_message:
        return response_error(get_language_content("agent_message_does_not_exist"))

    AgentChatMessages().update(
        {'column': 'id', 'value': message_id},
        {'history_cleared': 1}
    )

    return response_success(
        {"message_id": message_id}
    )


@router.post("/agent_chat_message", response_model=ResAgentRunSchemaReturn)
async def agent_chat_message(data: AgentChatMessage, userinfo: TokenData = Depends(get_current_user)):
    """
    agent run

    agent_id: int, Agent id
    ability_id: int, Ability id
    input_dict: dict, Input data
    prompt: dict, Prompt data
    """
    agent_id = data.agent_id
    ability_id = data.ability_id
    input_dict = data.input_dict
    prompt = data.prompt
    uid = userinfo.uid
    team_id = userinfo.team_id

    if agent_id <= 0:
        return response_error(get_language_content("api_agent_run_agent_id_required"))
    if not input_dict:
        return response_error(get_language_content("api_agent_run_input_dict_required"))
    try:
        create_variable_from_dict(input_dict)
    except:
        return response_error(get_language_content("api_agent_run_input_dict_wrong"))
    if not prompt:
        return response_error(get_language_content("api_agent_run_prompt_required"))
    try:
        create_prompt_from_dict(prompt)
    except:
        return response_error(get_language_content("api_agent_run_prompt_wrong"))

    # get agent
    agents_model = Agents()
    agent = agents_model.select_one(
        columns="*",
        conditions=[
            {"column": "id", "value": agent_id},
            {"column": "team_id", "value": team_id},
            {"column": "status", "op": "in", "value": [1, 2]}
        ]
    )
    if not agent:
        return response_error(get_language_content("api_agent_run_agent_error"))
    if agent["user_id"] != uid:
        if agent["status"] != 1:
            return response_error(get_language_content("api_agent_run_agent_status_not_normal"))
        if agent["publish_status"] != 1:
            return response_error(get_language_content("api_agent_run_not_creators"))

    # get app
    apps_model = Apps()
    app = apps_model.select_one(
        columns="*",
        conditions=[
            {"column": "id", "value": agent["app_id"]},
            {"column": "team_id", "value": team_id},
            {"column": "mode", "value": 1},
            {"column": "status", "op": "in", "value": [1, 2]}
        ]
    )
    if not app:
        return response_error(get_language_content("api_agent_run_app_error"))
    if app["user_id"] != uid:
        if app["is_public"] == 0:
            return response_error(get_language_content("api_agent_run_team_not_open"))
        if app["status"] != 1:
            return response_error(get_language_content("api_agent_run_app_status_not_normal"))

    # get agent ability
    if ability_id != 0:
        agent_abilities_model = AgentAbilities()
        ability = agent_abilities_model.select_one(
            columns="*",
            conditions=[
                {"column": "id", "value": ability_id},
                {"column": "agent_id", "value": agent_id},
                {"column": "status", "op": "in", "value": [1, 2]}
            ]
        )
        if not ability:
            return response_error(get_language_content("api_agent_run_ability_error"))
        if ability["user_id"] != uid and ability["status"] != 1:
            return response_error(get_language_content("api_agent_run_ability_status_not_normal"))

    # Insert Message
    message_id = AgentChatMessages().insert({
        'user_id': userinfo.uid,
        'agent_id': agent_id,
<<<<<<< HEAD
        'message': message
=======
        'message': prompt['user']['value']
>>>>>>> 4678dec5
    })

    run_app.delay(app_type="agent", id_=agent_id, user_id=uid, input_dict=input_dict, ability_id=ability_id, prompt=prompt, is_chat=True)
    return response_success({"message_id": message_id, "detail": get_language_content("api_agent_success")})


@router.get("/{agent_id}/chatrooms", summary="Get chat rooms for an agent", response_model=ResAgentChatRoomsSchema)
async def get_agent_chatrooms(agent_id: int, page: int = 1, page_size: int = 10, all: bool = False,
                              userinfo: TokenData = Depends(get_current_user)):
    """
    Retrieve the list of chat rooms in which the specified agent is present.
    Only returns chat rooms owned by the current user.
    Supports pagination; if 'all' is True, returns all records.
    """
    result = Chatrooms().get_chatrooms_by_agent(agent_id, page, page_size, show_all=all, current_user_id=userinfo.uid)
    return response_success(result)

<|MERGE_RESOLUTION|>--- conflicted
+++ resolved
@@ -1219,11 +1219,7 @@
     message_id = AgentChatMessages().insert({
         'user_id': userinfo.uid,
         'agent_id': agent_id,
-<<<<<<< HEAD
-        'message': message
-=======
         'message': prompt['user']['value']
->>>>>>> 4678dec5
     })
 
     run_app.delay(app_type="agent", id_=agent_id, user_id=uid, input_dict=input_dict, ability_id=ability_id, prompt=prompt, is_chat=True)
