import asyncio

from fastapi import APIRouter, Request
from api.utils.common import *
from api.utils.jwt import *
from api.schema.agent import *
from api.schema.base import *
from core.database.models.agents import Agents
from core.database.models.apps import Apps
from core.database.models.app_runs import AppRuns
from core.database.models.agent_abilities import AgentAbilities
from core.workflow.nodes import AgentNode
from core.workflow.variables import create_variable_from_dict
from core.llm.prompt import create_prompt_from_dict, Prompt
from core.llm.messages import Messages
from celery_app import run_app
from languages import get_language_content
from time import time
import json
from core.database.models.ai_tool_llm_records import AIToolLLMRecords
import traceback

router = APIRouter()


@router.get("/agent_list", response_model=ResAgentListSchema)
async def agent_list(page: int = 1, page_size: int = 10, agent_search_type: int = 1, name: str = "",
                     userinfo: TokenData = Depends(get_current_user)):
    """
    agent list

    page: int, page number.
    page_size: int, quantity per page.
    agent_search_type: int, agent search type 1: my agent 2: team agent 3: select my agent.
    name: str, app and agent name.
    """
    agents_model = Agents()
    result = agents_model.get_agent_list(page, page_size, userinfo.uid, userinfo.team_id, agent_search_type, name)

    return response_success(result, get_language_content("api_agent_success"))


@router.put("/agent_base_update/{agent_id}", response_model=ResAgentBaseCreateSchema)
async def agent_base_update(request: Request, agent_id: int, data: ReqAgentBaseCreateSchema,
                            userinfo: TokenData = Depends(get_current_user)):
    """
    agent base update

    agent_id: int, Agent id
    is_public: int, Is it open to team members? 0: No 1: Yes
    enable_api: int, Whether to enable API 0: No 1: Yes
    obligations: str, Agent obligations
    input_variables: dict, Input variables
    dataset_ids: list, Multiple dataset id
    m_config_id: int, Model configuration ID
    allow_upload_file: int, Is it allowed to upload files? 0: No 1: Yes
    default_output_format: int, Default output format 1: text 2: json 3: code
    """
    is_public = data.is_public
    enable_api = data.enable_api
    obligations = data.obligations
    input_variables = data.input_variables
    dataset_ids = data.dataset_ids
    m_config_id = data.m_config_id
    allow_upload_file = data.allow_upload_file
    default_output_format = data.default_output_format

    if agent_id <= 0:
        return response_error(get_language_content("api_agent_base_update_agent_id_required"))
    if is_public not in [0, 1]:
        return response_error(get_language_content("api_agent_base_update_is_public_error"))
    if enable_api not in [0, 1]:
        return response_error(get_language_content("api_agent_base_update_enable_api_error"))
    if input_variables:
        try:
            create_variable_from_dict(input_variables)
        except:
            return response_error(get_language_content("api_agent_base_update_input_variables_wrong"))
    if m_config_id <= 0:
        return response_error(get_language_content("api_agent_base_update_m_config_id_required"))
    if allow_upload_file not in [0, 1]:
        return response_error(get_language_content("api_agent_base_update_allow_upload_file_error"))
    if default_output_format not in [1, 2, 3]:
        return response_error(get_language_content("api_agent_base_update_default_output_format_error"))

    agents_model = Agents()
    result = agents_model.agent_base_update(agent_id, userinfo.uid, userinfo.team_id, is_public, enable_api,
                                            obligations, input_variables, dataset_ids, m_config_id, allow_upload_file,
                                            default_output_format)
    if result["status"] != 1:
        return response_error(result["message"])
    app_id = result["data"]["app_id"]

    return response_success(result["data"], get_language_content("api_agent_success"))


@router.put("/agent_abilities_set/{agent_id}", response_model=RespBaseSchema)
async def agent_abilities_set(agent_id: int, data: ReqAgentAbilitiesSetSchema,
                              userinfo: TokenData = Depends(get_current_user)):
    """
    agent abilities set

    agent_id: int, Agent id
    auto_match_ability: int, Whether to automatically match abilities 0: No 1: Yes
    agent_abilities: list, Agent abilities list
    agent_abilities.agent_ability_id: int, Agent abilities id
    agent_abilities.name: str, Ability name
    agent_abilities.content: str, Ability content
    agent_abilities.status: int, Ability status 1: Normal 2: Disabled
    agent_abilities.output_format: int, Output format 0: defalut 1: text 2: json 3: code
    """
    auto_match_ability = data.auto_match_ability
    agent_abilities = data.agent_abilities

    if agent_id <= 0:
        return response_error(get_language_content("api_agent_abilities_set_agent_id_required"))
    if auto_match_ability not in [0, 1]:
        return response_error(get_language_content("api_agent_abilities_set_auto_match_ability_error"))

    agents_model = Agents()
    result = agents_model.agent_abilities_set(agent_id, userinfo.uid, auto_match_ability, agent_abilities)
    if result["status"] != 1:
        return response_error(result["message"])

    return response_success(result["data"], get_language_content("api_agent_success"))


@router.put("/agent_publish/{agent_id}", response_model=RespBaseSchema)
async def agent_publish(request: Request, agent_id: int, userinfo: TokenData = Depends(get_current_user)):
    """
    agent publish

    agent_id: int, Agent id
    """
    if agent_id <= 0:
        return response_error(get_language_content("api_agent_publish_agent_id_required"))

    # Agent validation
    agents_model = Agents()
    agent = agents_model.get_agent_by_id(agent_id)
    app_id = agent['app_id']
    app = Apps().get_app_by_id(app_id)
    node = AgentNode(
        title=app['name'],
        desc=app['description'],
        input=create_variable_from_dict(agent['input_variables']),
        agent_id=agent_id,
        ability_id=0,
        prompt=Prompt(),
    )
    try:
        node.validate()
    except Exception as e:
        return response_error(str(e))

    result = agents_model.agent_publish(agent_id, userinfo.uid)
    if result["status"] != 1:
        return response_error(result["message"])

    return response_success(result["data"], get_language_content("api_agent_success"))


@router.delete("/agent_delete/{app_id}", response_model=RespBaseSchema)
async def agent_delete(request: Request, app_id: int, userinfo: TokenData = Depends(get_current_user)):
    """
    agent delete

    app_id: int, App id
    """
    if app_id <= 0:
        return response_error(get_language_content("api_agent_delete_app_id_required"))

    agents_model = Agents()
    result = agents_model.agent_delete(app_id, userinfo.uid)
    if result["status"] != 1:
        return response_error(result["message"])

    return response_success(result["data"], get_language_content("api_agent_success"))


@router.get("/agent_info/{app_id}", response_model=ResAgentInfoSchema)
async def agent_info(app_id: int, publish_status: int, userinfo: TokenData = Depends(get_current_user)):
    """
    agent info

    app_id: int, App id
    publish_status: int, Agent publish status 0: Draft 1: Published
    """
    if app_id <= 0:
        return response_error(get_language_content("api_agent_info_app_id_required"))
    if publish_status not in [0, 1]:
        return response_error(get_language_content("api_agent_info_publish_status_error"))

    agents_model = Agents()
    result = agents_model.agent_info(app_id, publish_status, userinfo.uid, userinfo.team_id)
    if result["status"] != 1:
        return response_error(result["message"])

    return response_success(result["data"], get_language_content("api_agent_success"))


@router.post("/agent_run", response_model=ResAgentRunSchema)
async def agent_run(data: ReqAgentRunSchema, userinfo: TokenData = Depends(get_current_user)):
    """
    agent run

    agent_id: int, Agent id
    ability_id: int, Ability id
    input_dict: dict, Input data
    prompt: dict, Prompt data
    """
    agent_id = data.agent_id
    ability_id = data.ability_id
    input_dict = data.input_dict
    prompt = data.prompt
    uid = userinfo.uid
    team_id = userinfo.team_id

    if agent_id <= 0:
        return response_error(get_language_content("api_agent_run_agent_id_required"))
    if not input_dict:
        return response_error(get_language_content("api_agent_run_input_dict_required"))
    try:
        create_variable_from_dict(input_dict)
    except:
        return response_error(get_language_content("api_agent_run_input_dict_wrong"))
    if not prompt:
        return response_error(get_language_content("api_agent_run_prompt_required"))
    try:
        create_prompt_from_dict(prompt)
    except:
        return response_error(get_language_content("api_agent_run_prompt_wrong"))

    # get agent
    agents_model = Agents()
    agent = agents_model.select_one(
        columns="*",
        conditions=[
            {"column": "id", "value": agent_id},
            {"column": "team_id", "value": team_id},
            {"column": "status", "op": "in", "value": [1, 2]}
        ]
    )
    if not agent:
        return response_error(get_language_content("api_agent_run_agent_error"))
    if agent["user_id"] != uid:
        if agent["status"] != 1:
            return response_error(get_language_content("api_agent_run_agent_status_not_normal"))
        if agent["publish_status"] != 1:
            return response_error(get_language_content("api_agent_run_not_creators"))

    # get app
    apps_model = Apps()
    app = apps_model.select_one(
        columns="*",
        conditions=[
            {"column": "id", "value": agent["app_id"]},
            {"column": "team_id", "value": team_id},
            {"column": "mode", "value": 1},
            {"column": "status", "op": "in", "value": [1, 2]}
        ]
    )
    if not app:
        return response_error(get_language_content("api_agent_run_app_error"))
    if app["user_id"] != uid:
        if app["is_public"] == 0:
            return response_error(get_language_content("api_agent_run_team_not_open"))
        if app["status"] != 1:
            return response_error(get_language_content("api_agent_run_app_status_not_normal"))

    # get agent ability
    if ability_id != 0:
        agent_abilities_model = AgentAbilities()
        ability = agent_abilities_model.select_one(
            columns="*",
            conditions=[
                {"column": "id", "value": ability_id},
                {"column": "agent_id", "value": agent_id},
                {"column": "status", "op": "in", "value": [1, 2]}
            ]
        )
        if not ability:
            return response_error(get_language_content("api_agent_run_ability_error"))
        if ability["user_id"] != uid and ability["status"] != 1:
            return response_error(get_language_content("api_agent_run_ability_status_not_normal"))

    task = run_app.delay(app_type="agent", id_=agent_id, user_id=uid, input_dict=input_dict, ability_id=ability_id,
                         prompt=prompt)
    while not task.ready():
        await asyncio.sleep(0.1)
    result = task.get()
    if result["status"] != "success":
        return response_error(result["message"])

    return response_success({"outputs": result["data"]["outputs"], "outputs_md": result["data"]["outputs_md"]},
                            get_language_content("api_agent_success"))


@router.post("/agent_generate", response_model=ResAgentGenerateSchema)
async def agent_generate(data: ReqAgentGenerateSchema, userinfo: TokenData = Depends(get_current_user)):
    """
    Generate an agent based on user prompt

    Args:
        data (ReqAgentGenerateSchema): Request data containing:
            user_prompt (str): The prompt text used to generate the agent
        userinfo (TokenData): User authentication information

    Returns:
        JSON response containing:
            app_run_id (int): The ID of the app run
            record_id (int): The ID of the LLM record

    Raises:
        - Returns error if prompt is empty
        - Returns error if record creation fails
    """
    # Validate user prompt
    if not data.user_prompt:
        return response_error(get_language_content("api_agent_user_prompt_required"))

    try:
        # Create app run record
        start_datetime_str = datetime.fromtimestamp(time()) \
            .replace(microsecond=0).isoformat(sep='_')
        app_run_id = AppRuns().insert({
            'user_id': userinfo.uid,
            'app_id': 0,
            'type': 2,
            'name': f'Agent_Generator_{start_datetime_str}',
            'status': 1  # Initial status
        })

        # Prepare prompts for LLM
        system_prompt = get_language_content('generate_agent_system_prompt', userinfo.uid)
        input_ = Prompt(
            system=system_prompt,
            user=data.user_prompt
        ).to_dict()

        # Initialize LLM execution record
        record_id = AIToolLLMRecords().initialize_execution_record(
            app_run_id=app_run_id,
            ai_tool_type=1,  # Agent generator type
            inputs=input_,
            run_type=1
        )

        if not record_id:
            return response_error(get_language_content("api_agent_generate_failed"))

        # Return successful response
        return response_success(
            {
                "app_run_id": app_run_id,
                "record_id": record_id
            },
            get_language_content("api_agent_success")
        )

    except Exception as e:
        return response_error(get_language_content("api_agent_generate_failed"))


@router.post('/agent_regenerate', response_model=ResAgentGenerateSchema)
async def agent_regenerate(data: ReqAgentRegenerateSchema, userinfo: TokenData = Depends(get_current_user)):
    """
    Regenerate an agent based on previous generation history

    Args:
        data (ReqAgentRegenerateSchema): Request data containing:
            app_run_id (int): The ID of the original app run
        userinfo (TokenData): User authentication information

    Returns:
        JSON response containing:
            app_run_id (int): The ID of the app run

    Raises:
        - Returns error if app_run_id is invalid
        - Returns error if record retrieval fails
    """
    # Validate app run exists and belongs to user
    app_run_info = AppRuns().select_one(
        columns=["id"],
        conditions=[
            {"column": "id", "value": data.app_run_id},
            {"column": "user_id", "value": userinfo.uid}
        ]
    )

    if not app_run_info:
        return response_error(get_language_content('app_run_error'))

    # Get all LLM records for this app run
    record_list = AIToolLLMRecords().select(
        columns=['id', 'inputs', 'outputs'],
        conditions=[
            {"column": "app_run_id", "value": data.app_run_id}
        ]
    )

    # Extract original user prompt from first record
    base_user_prompt = ""
    first_record = record_list[0]
    inputs = first_record.get('inputs', {})

    # Get user prompt value from inputs
    try:
        if isinstance(inputs, dict) and 'user' in inputs:
            user_dict = inputs['user']
            if isinstance(user_dict, dict) and 'value' in user_dict:
                base_user_prompt = user_dict['value']
    except Exception as e:
        # print(f"Error extracting user prompt: {str(e)}")
        base_user_prompt = ""

    # Collect history agent list from all records
    history_agent_list = []
    for record in record_list:
        try:
            # Add outputs directly as they are already in dictionary format
            if record.get('outputs'):
                history_agent_list.append(record['outputs'])
        except Exception as e:
            # print(f"Error processing record: {str(e)}")
            continue

    # Filter out None values
    history_agent_list = [agent for agent in history_agent_list if agent]

    # Get latest record for updating status
    latest_record = AIToolLLMRecords().select_one(
        columns=['id', 'inputs', 'outputs'],
        conditions=[
            {"column": "app_run_id", "value": data.app_run_id}
        ],
        order_by='id DESC'
    )

    # Prepare prompts for regeneration
    system_prompt = get_language_content('generate_agent_system_prompt', userinfo.uid)
<<<<<<< HEAD
    
    # Format regenerate prompt with original user request
    regenerate_prompt = get_language_content('regenerate_agent_prompt', userinfo.uid)
    regenerate_prompt = regenerate_prompt.format(
        history_user_prompt=base_user_prompt
    )
    
    # Format user prompt with history agent list
    user_prompt = get_language_content('regenerate_agent_history_agent_list', userinfo.uid)
    user_prompt = user_prompt.format(
=======

    # append_prompt = (
    #         '{history_user_prompt}\n\n'
    #         '注意：生成的智能体不要与历史数据内容相同，要有不同的能力。\n'
    #         '历史数据如下：\n'
    #     )

    # append_prompt = append_prompt.format(history_user_prompt=base_user_prompt)

    # Format user prompt with history
    user_prompt = prompt_template.format(
        history_user_prompt=base_user_prompt,
>>>>>>> f0563d9c
        history_agent_list=history_agent_list
    )
    
    # Combine system prompt with regenerate prompt
    system_prompt = system_prompt.format(
        append_prompt=regenerate_prompt
    )

    # Prepare input for LLM
    input_ = Prompt(system=system_prompt, user=user_prompt).to_dict()

    try:
        # Mark previous record as processed
        AIToolLLMRecords().update(
            {'column': 'id', 'value': latest_record['id']},
            {'correct_output': 1}
        )

        AppRuns().update(
            {'column': 'id', 'value': data.app_run_id},
            {'status': 1}
        )

        # Initialize new execution record
        record_id = AIToolLLMRecords().initialize_execution_record(
            app_run_id=data.app_run_id,
            ai_tool_type=1,
            inputs=input_,
            run_type=2
        )

        if not record_id:
            return response_error(get_language_content("api_agent_generate_failed"))

        return response_success(
            {
                'app_run_id': data.app_run_id,
                'record_id': record_id
            },
            get_language_content("api_agent_success")
        )

    except Exception as e:
        # print(f"Error in agent_regenerate: {str(e)}")
        # print(traceback.format_exc())
        return response_error(get_language_content("api_agent_generate_failed"))


@router.post('/agent_supplement', response_model=ResAgentGenerateSchema)
async def agent_supplement(data: ReqAgentSupplementSchema, userinfo: TokenData = Depends(get_current_user)):
    """
    Supplement agent information based on existing agent and additional prompt

    Args:
        data (ReqAgentSupplementSchema): Request data containing:
            app_run_id (int): Original agent generation run ID
            supplement_prompt (str): Additional prompt for supplementing agent info
        userinfo (TokenData): User authentication information

    Returns:
        JSON response containing:
            app_run_id (int): The ID of the app run

    Raises:
        - Returns error if app_run_id is invalid
        - Returns error if record retrieval fails
    """
    # Validate app run exists and belongs to user
    app_run_info = AppRuns().select_one(
        columns=["id"],
        conditions=[
            {"column": "id", "value": data.app_run_id},
            {"column": "user_id", "value": userinfo.uid}
        ]
    )

    if not app_run_info:
        return response_error(get_language_content('app_run_error'))

    # Get first record to extract original user prompt
    first_record = AIToolLLMRecords().select_one(
        columns=['inputs'],
        conditions=[
            {"column": "app_run_id", "value": data.app_run_id}
        ],
        order_by="id ASC"
    )

    # Extract original user prompt from inputs
    base_user_prompt = ""
    inputs = first_record.get('inputs', {})
    try:
        if isinstance(inputs, dict) and 'user' in inputs:
            user_dict = inputs['user']
            if isinstance(user_dict, dict) and 'value' in user_dict:
                base_user_prompt = user_dict['value']
    except Exception:
        base_user_prompt = ""

    # Get latest record for agent history and status update
    last_record = AIToolLLMRecords().select_one(
        columns=['id', 'outputs'],
        conditions=[
            {"column": "app_run_id", "value": data.app_run_id}
        ],
        order_by='id DESC'
    )

    # Extract agent info from outputs
    history_agent_info = {}
    try:
        if isinstance(last_record, dict) and 'outputs' in last_record:
            outputs_dict = last_record['outputs']
            if isinstance(outputs_dict, dict) and 'value' in outputs_dict:
                history_agent_info = outputs_dict['value']
    except Exception:
        pass

    # Prepare prompts for supplementation
    agent_supplement_prompt = get_language_content('agent_supplement_prompt', userinfo.uid)
    agent_supplement_prompt = agent_supplement_prompt.format(
        history_user_prompt=base_user_prompt,
        agent_supplement=data.supplement_prompt,
    )

    prompt_template = get_language_content('agent_supplement_user_prompt', userinfo.uid)
    system_prompt = get_language_content('generate_agent_system_prompt', userinfo.uid)
<<<<<<< HEAD
    system_prompt = system_prompt.format(
        append_prompt=agent_supplement_prompt
    )
=======
>>>>>>> f0563d9c

    # Format user prompt with history and supplement
    user_prompt = prompt_template.format(
        history_agent=history_agent_info
    )

    # Prepare input for LLM
    input_ = Prompt(system=system_prompt, user=user_prompt).to_dict()

    try:
        # Update app run status
        AppRuns().update(
            {'column': 'id', 'value': data.app_run_id},
            {'status': 1}
        )

        # Initialize new execution record
        record_id = AIToolLLMRecords().initialize_correction_record(
            app_run_id=data.app_run_id,
            ai_tool_type=1,
            correct_prompt=input_
        )

        if not record_id:
            return response_error(get_language_content("api_agent_generate_failed"))

        return response_success(
            {
                'app_run_id': data.app_run_id,
                'record_id': record_id
            },
            get_language_content("api_agent_success")
        )

    except Exception:
        return response_error(get_language_content("api_agent_generate_failed"))


@router.post('/agent_batch_generate', response_model=ResAgentBatchGenerateSchema)
async def agent_batch_generate(data: ReqAgentBatchGenerateSchema, userinfo: TokenData = Depends(get_current_user)):
    """
    Batch generate multiple agents based on previous generation and supplementary requirements

    Args:
        data (ReqAgentBatchGenerateSchema): Request data containing:
            app_run_id (int): The ID of the original app run
            generate_number (int): Number of agents to generate (1-10)
            supplement_prompt (str): Additional prompt to ensure diversity between agents
        userinfo (TokenData): User authentication information

    Returns:
        JSON response containing:
            app_run_id (int): The ID of the app run
            record_id (int): The ID of the LLM record
    """

    # result = AIToolLLMRecords().inputs_append_history_outputs(loop_id=data.loop_id, app_run_id=data.app_run_id)
    # print('result1111111')
    # print(result)
    # return
    # Validate app run exists and belongs to user
    app_run_info = AppRuns().select_one(
        columns=["id"],
        conditions=[
            {"column": "id", "value": data.app_run_id},
            {"column": "user_id", "value": userinfo.uid}
        ]
    )

    if not app_run_info:
        return response_error(get_language_content('app_run_error'))

    try:
        # Get current timestamp as loop_id
        loop_id = int(time())

        # Prepare prompts for batch generation
        system_prompt = get_language_content('generate_agent_system_prompt', userinfo.uid)
        agent_batch_generate_user_prompt = get_language_content('agent_batch_generate_user_prompt', userinfo.uid)
        agent_batch_generate_user_prompt = agent_batch_generate_user_prompt.format(
            history_agents=''
        )
        agent_reference_data = get_language_content('agent_reference_data', userinfo.uid)

        last_record = AIToolLLMRecords().select_one(
            columns=['id', 'inputs', 'outputs'],
            conditions=[
                {"column": "app_run_id", "value": data.app_run_id}
            ],
            order_by='id DESC'
        )

        # Extract agent info from outputs
        history_agent_info = {}
        try:
            if isinstance(last_record, dict) and 'outputs' in last_record:
                outputs_dict = last_record['outputs']
                if isinstance(outputs_dict, dict) and 'value' in outputs_dict:
                    history_agent_info = outputs_dict['value']
        except Exception:
            pass

        agent_reference_data = agent_reference_data.format(
            agent_data=history_agent_info
        )
<<<<<<< HEAD
        append_prompt = data.supplement_prompt + '\n' + agent_reference_data
        system_prompt = system_prompt.format(append_prompt=append_prompt)
=======

        append_prompt = (
                agent_batch_generate_user_prompt + agent_reference_data
        )

        system_prompt = system_prompt.format(
            append_prompt=append_prompt
        )
>>>>>>> f0563d9c

        # data.supplement_prompt
        # Prepare input for LLM
        input_ = Prompt(
            system=system_prompt,
            user=agent_batch_generate_user_prompt
        ).to_dict()

        if data.loop_id > 0:
            loop_id = data.loop_id
            record_total = AIToolLLMRecords().select_one(
                columns=['id'],
                conditions=[
                    {"column": "app_run_id", "value": data.app_run_id},
                    {"column": "loop_id", "value": data.loop_id}
                ],
                aggregates={"id": "count"}
            )
            print('有loop_id')

            print('record_total11111')
            print(record_total)
            print(record_total['count_id'])

            remaining_count = data.loop_limit - record_total['count_id']
        else:
            print('没有loop_id')
            # New batch generation
            loop_id = int(time())
            remaining_count = data.loop_limit

        if remaining_count > data.loop_count:
            loop_count = data.loop_count
        else:
            loop_count = remaining_count

        print('loop_count11111')
        print(loop_count)

        # Update app run status
        AppRuns().update(
            {'column': 'id', 'value': data.app_run_id},
            {'status': 1}
        )

        # Initialize execution record
        record_id = AIToolLLMRecords().initialize_execution_record(
            app_run_id=data.app_run_id,
            loop_limit=data.loop_limit,
            ai_tool_type=1,  # Agent generator type
            run_type=4,  # Batch generation
            loop_id=loop_id,
            loop_count=loop_count,
            inputs=input_
        )

        if not record_id:
            return response_error(get_language_content("api_agent_generate_failed"))

        # Return successful response
        return response_success(
            {
                "app_run_id": data.app_run_id,
                "loop_id": loop_id
            },
            get_language_content("api_agent_success")
        )

    except Exception as e:
        print(f"Error in agent_batch_generate: {str(e)}")
        print(traceback.format_exc())
        return response_error(get_language_content("api_agent_generate_failed"))


@router.post("/agent_create", response_model=ResAgentBaseCreateSchema)
async def agent_create(data: ReqAgentCreateSchema, userinfo: TokenData = Depends(get_current_user)):
    """
    Create a new agent with complete configurations

    Args:
        data (ReqAgentCreateSchema): Request data containing agent configuration
        userinfo (TokenData): Current user authentication info

    Returns:
        AgentBaseCreateResponseData: Contains created app_id
    """
    agents_model = Agents()
    result = agents_model.create_agent_with_configs(
        data=data.dict(),
        user_id=userinfo.uid,
        team_id=userinfo.team_id
    )

    if result["status"] != 1:
        return response_error(result["message"])
    return response_success(data={"app_id": result["app_id"]}, detail=get_language_content("api_agent_success"))<|MERGE_RESOLUTION|>--- conflicted
+++ resolved
@@ -440,7 +440,6 @@
 
     # Prepare prompts for regeneration
     system_prompt = get_language_content('generate_agent_system_prompt', userinfo.uid)
-<<<<<<< HEAD
     
     # Format regenerate prompt with original user request
     regenerate_prompt = get_language_content('regenerate_agent_prompt', userinfo.uid)
@@ -451,20 +450,6 @@
     # Format user prompt with history agent list
     user_prompt = get_language_content('regenerate_agent_history_agent_list', userinfo.uid)
     user_prompt = user_prompt.format(
-=======
-
-    # append_prompt = (
-    #         '{history_user_prompt}\n\n'
-    #         '注意：生成的智能体不要与历史数据内容相同，要有不同的能力。\n'
-    #         '历史数据如下：\n'
-    #     )
-
-    # append_prompt = append_prompt.format(history_user_prompt=base_user_prompt)
-
-    # Format user prompt with history
-    user_prompt = prompt_template.format(
-        history_user_prompt=base_user_prompt,
->>>>>>> f0563d9c
         history_agent_list=history_agent_list
     )
     
@@ -592,12 +577,9 @@
 
     prompt_template = get_language_content('agent_supplement_user_prompt', userinfo.uid)
     system_prompt = get_language_content('generate_agent_system_prompt', userinfo.uid)
-<<<<<<< HEAD
     system_prompt = system_prompt.format(
         append_prompt=agent_supplement_prompt
     )
-=======
->>>>>>> f0563d9c
 
     # Format user prompt with history and supplement
     user_prompt = prompt_template.format(
@@ -703,19 +685,9 @@
         agent_reference_data = agent_reference_data.format(
             agent_data=history_agent_info
         )
-<<<<<<< HEAD
+
         append_prompt = data.supplement_prompt + '\n' + agent_reference_data
         system_prompt = system_prompt.format(append_prompt=append_prompt)
-=======
-
-        append_prompt = (
-                agent_batch_generate_user_prompt + agent_reference_data
-        )
-
-        system_prompt = system_prompt.format(
-            append_prompt=append_prompt
-        )
->>>>>>> f0563d9c
 
         # data.supplement_prompt
         # Prepare input for LLM
