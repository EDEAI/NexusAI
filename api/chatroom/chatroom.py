--- conflicted
+++ resolved
@@ -796,15 +796,8 @@
     return response_success({'app_run_id': app_run_id, 'record_id': record_id, 'message': 'Executing, please wait'})
 
 
-<<<<<<< HEAD
 @router.post("/{chatroom_id}/chat_single_message_generation", response_model=ChatRoomResponseBase, summary="Generate meeting summary from a single message")
 async def chat_single_message_generation(chatroom_id: int, chat_request: ChatSingleMessage, userinfo: TokenData = Depends(get_current_user)):
-=======
-@router.post("/{chatroom_id}/chat_single_message_generation", response_model=ChatRoomResponseBase,
-             summary="Generate meeting summary from a single message")
-async def chat_single_message_generation(chatroom_id: int, chatroom_message_id: int,
-                                         userinfo: TokenData = Depends(get_current_user)):
->>>>>>> bc05e108
     """
     Generate a meeting summary from a single message in a specified chat room.
 
