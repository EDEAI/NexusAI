import asyncio, sys, json, re
from pathlib import Path
sys.path.append(str(Path(__file__).absolute().parent.parent.parent.parent))

from copy import deepcopy
from typing import Any, AsyncIterator, Callable, Dict, List, Optional, Tuple, Union

from langchain_core.documents import Document
from langchain_core.messages import AIMessageChunk
from langchain_core.runnables import Runnable, RunnableParallel, RunnablePassthrough
from langchain_core.runnables.utils import Input, Output
from core.database.models.agent_chat_messages import AgentChatMessages

from . import Node
from ...variables import ArrayVariable, Variable
from ...context import Context
from database.models import Models, AppNodeExecutions, DocumentSegments, Documents, AIToolLLMRecords
from llm.models import LLMPipeline
from llm.prompt import create_prompt_from_dict, replace_prompt_with_context
from llm.messages import Messages, create_messages_from_serialized_format

from core.helper import truncate_agent_messages_by_token_limit
from core.database.models import (Models, Users)
document_segments = DocumentSegments()
documents = Documents()
models = Models()
users = Users()

class LLMBaseNode(Node):
    """
    Base class for all LLM nodes.
    """
    
    schema_key = None # The schema key for the LLM model
    
    def __init__(self, **kwargs):
        """
        Initializes a new instance of the LLMBaseNode class.
        """
        super().__init__(**kwargs)
        
    def duplicate_braces(self, text: str) -> str:
        """
        Duplicates braces in the text.
        
        Args:
            text (str): The text to duplicate braces in.
            
        Returns:
            str: The text with duplicated braces.
        """
        return text.replace("{", "{{").replace("}", "}}")
    
    def _prepare_messages_and_input(
        self, 
        app_run_id: int, 
        edge_id: str,
        context: Context,
        retrieval_chain: Optional[Runnable[Input, Output]] = None,
        input: Dict[str, Any] = {},
        file_list: Optional[ArrayVariable] = None,
        correct_llm_output: bool = False,
        override_rag_input: Optional[str] = None,
        is_chat: bool = False,
        user_id: int = 0,
        agent_id: int = 0
    ) -> Tuple[Messages, Dict[str, Any]]:
        if correct_llm_output:
            if edge_id:
                history = AppNodeExecutions().get_node_history(app_run_id, edge_id)
            else:
                history = AIToolLLMRecords().get_history_record(app_run_id)
            if not history or len(history) != 2:
                raise Exception("history not found.")
            if history[1].get("model_data"):
                messages = create_messages_from_serialized_format(history[1]["model_data"]["messages"])
                # Escape braces in the output text
                ai_output_str = self.duplicate_braces(history[1]["model_data"]["raw_output"])
                ai_output = Variable(name="text", type="string", value=ai_output_str)
                messages.add_ai_message(ai_output)
                correct_prompt = create_prompt_from_dict(history[0]["correct_prompt"])
                # Escape braces in the corrected prompt
                if system_prompt := correct_prompt.get_system():
                    correct_prompt.system.value = self.duplicate_braces(system_prompt)
                if user_prompt := correct_prompt.get_user():
                    correct_prompt.user.value = self.duplicate_braces(user_prompt)
                if assistant_prompt := correct_prompt.get_assistant():
                    correct_prompt.assistant.value = self.duplicate_braces(assistant_prompt)
                messages.add_prompt(correct_prompt)
            else:
                if context:
                    replace_prompt_with_context(self.data["prompt"], context, duplicate_braces=True)
                messages = Messages()
                messages.add_prompt(self.data["prompt"])
                if file_list:
                    for file_var in file_list.values:
                        messages.add_human_message(file_var)
        else:
            if context:
                replace_prompt_with_context(self.data["prompt"], context, duplicate_braces=True)
            messages = Messages()
            if is_chat:
                chat_history = AgentChatMessages().get_chat_agent_history(agent_id=agent_id, user_id=user_id)

                # Truncate Messages By Token Limit
                userinfo = users.get_user_by_id(user_id)
                model_info = models.get_model_by_type(1, userinfo['team_id'], uid=user_id)
                model_info = models.get_model_by_config_id(model_info['model_config_id'])
                chatMessageList = truncate_agent_messages_by_token_limit(chat_history, model_info)
                # self.data["prompt"]
                messages.add_system_message(Variable(name="text", type="string", value=self.data["prompt"].get_system()))

                for index, chat in enumerate(chatMessageList):
                    chat_message = self.duplicate_braces(chat['message'])
                    if chat['agent_run_id'] > 0:
                        messages.add_ai_message(Variable(name="text", type="string", value=chat_message))
                    else:
                        # Determine if it is the last message
                        if index == len(chatMessageList) - 1:
                            messages.add_human_message(Variable(name="text", type="string", value=self.data["prompt"].get_user()))
                        else:
                            messages.add_human_message(Variable(name="text", type="string", value=chat_message))
            else:
                messages.add_prompt(self.data["prompt"])
            if file_list:
                for file_var in file_list.values:
                    messages.add_human_message(file_var)
        
        if retrieval_chain:
            def format_docs(segments: List[Document]) -> str:
                document_names = {}
                formatted_docs_list = []
                for segment_obj in segments:
                    index_id = str(segment_obj.metadata['index_id'])
                    segment = document_segments.get_segment_by_index_id(index_id)
                    document_id = segment['document_id']
                    if document_id in document_names:
                        document_name = document_names[document_id]
                    else:
                        document = documents.get_document_by_id(document_id)
                        document_name = document['name']
                        document_names[document_id] = document_name
                    formatted_docs_list.append(
                        {'content': segment_obj.page_content, 'source': document_name}
                    )
                return json.dumps(formatted_docs_list, ensure_ascii=False)
            
            user_prompt = input['user_prompt'] if override_rag_input is None else override_rag_input
            rag_result = retrieval_chain.invoke(user_prompt if override_rag_input is None else override_rag_input)
            formatted_docs = format_docs(rag_result)
            input['formatted_docs'] = formatted_docs

        return messages, input
        
    def invoke(
        self,
        app_run_id: int, 
        edge_id: str,
        context: Context,
        retrieval_chain: Optional[Runnable[Input, Output]] = None,
        input: Dict[str, Any] = {},
        file_list: Optional[ArrayVariable] = None,
        return_json: bool = False,
        correct_llm_output: bool = False,
        override_rag_input: Optional[str] = None,
        is_chat: bool = False,
        user_id: int = 0,
        agent_id: int = 0
    ) -> Tuple[Dict[str, Any], str, int, int, int]:
        """
        Workflow node invokes the LLM model to generate text using the language model.
        
        Args:
            app_run_id (int): The ID of the app run.
            edge_id (str): The UUID of the edge.
            context (Context): The context object containing all variables.
            retrieval_chain (Optional[Runnable[Input, Output]]): The retrieval chain to be used for the model.
            input (Dict[str, Any]): The input data to be passed to the model.
            file_list (Optional[ArrayVariable]): The list of files to be uploaded to the model.
            return_json (bool): Indicates whether to return the output in JSON format.
            correct_llm_output (bool): Indicates whether to correct the LLM output using the correct prompt.
            override_rag_input (Optional[str]): The input to be used for the retrieval chain.
            is_chat (bool): Is it an intelligent agent chat.
            user_id (int): user id.
            agent_id (int): agent id.
            
        Returns:
            Dict[str, Any]: A dictionary containing the model data, content, prompt tokens, completion tokens, and total tokens.
        """
        model_info = Models().get_model_by_config_id(self.data["model_config_id"])
        if not model_info:
            raise Exception("Model configuration not found.")
        
        llm_config = {**model_info["supplier_config"], **model_info["model_config"]}
        if return_json:
            llm_config["model_kwargs"] = {"response_format": {"type": "json_object"}}
        llm_pipeline = LLMPipeline(supplier=model_info["supplier_name"], config=llm_config, schema_key=self.schema_key)

        messages, input = self._prepare_messages_and_input(
            app_run_id=app_run_id, 
            edge_id=edge_id,
            context=context,
            retrieval_chain=retrieval_chain,
            input=input,
            file_list=file_list,
            correct_llm_output=correct_llm_output,
            override_rag_input=override_rag_input,
            is_chat=is_chat,
            user_id=user_id,
            agent_id=agent_id
        )
<<<<<<< HEAD
        
        if model_info["supplier_name"] == "Anthropic":
            messages.reorganize_messages()

=======
>>>>>>> 6aef4ec9
        ai_message = llm_pipeline.invoke(messages.to_langchain_format(), input)
        content = ai_message.content
        if return_json:
            content = self.extract_json_from_string(content)
        token_usage = ai_message.response_metadata["token_usage"]
        prompt_tokens = token_usage["prompt_tokens"]
        completion_tokens = token_usage["completion_tokens"]
        total_tokens = token_usage["total_tokens"]
        
        messages.replace_variables(input)
        model_data = {
            'model': llm_config,
            'messages': messages.serialize(),
            'raw_output': ai_message.content
        }
        
        return model_data, content, prompt_tokens, completion_tokens, total_tokens
    
    def get_ainvoke_func(
        self,
        app_run_id: int, 
        edge_id: str,
        context: Context,
        retrieval_chain: Optional[Runnable[Input, Output]] = None,
        input: Union[str, Dict[str, Any]] = {},
        file_list: Optional[ArrayVariable] = None,
        return_json: bool = False,
        correct_llm_output: bool = False,
        override_rag_input: Optional[str] = None
    ) -> Tuple[Dict[str, Any], Callable[[], AsyncIterator[AIMessageChunk]]]:
        """
        This function is used to get the model data and the async AI invoke function.
        
        Args:
            app_run_id (int): The ID of the app run.
            edge_id (str): The UUID of the edge.
            context (Context): The context object containing all variables.
            retrieval_chain (Optional[Runnable[Input, Output]]): The retrieval chain to be used for the model.
            input (Dict[str, Any]): The input data to be passed to the model.
            file_list (Optional[ArrayVariable]): The list of files to be uploaded to the model.
            return_json (bool): Indicates whether to return the output in JSON format.
            correct_llm_output (bool): Indicates whether to correct the LLM output using the correct prompt.
            override_rag_input (Optional[str]): The input to be used for the retrieval chain, if provided.

        Returns:
            Dict[str, Any]: A dictionary containing the model data, content, prompt tokens, completion tokens, and total tokens.
        """
        model_info = Models().get_model_by_config_id(self.data["model_config_id"])
        if not model_info:
            raise Exception("Model configuration not found.")
        
        llm_config = {**model_info["supplier_config"], **model_info["model_config"]}
        if return_json:
            llm_config["model_kwargs"] = {"response_format": {"type": "json_object"}}
        llm_pipeline = LLMPipeline(supplier=model_info["supplier_name"], config=llm_config, schema_key=self.schema_key)
        messages, input = self._prepare_messages_and_input(
            app_run_id=app_run_id, 
            edge_id=edge_id,
            context=context,
            retrieval_chain=retrieval_chain,
            input=input,
            file_list=file_list,
            correct_llm_output=correct_llm_output,
            override_rag_input=override_rag_input
        )
        
        if model_info["supplier_name"] == "Anthropic":
            messages.reorganize_messages()

        async def ainvoke():
            llm_input = [(role, message.value.format(**input)) for role, message in messages.messages]

            for _ in range(5):
                try:
                    if model_info["supplier_name"] == "Anthropic":
                        llm_aiter = llm_pipeline.llm.astream(llm_input)
                    else:
                        llm_aiter = llm_pipeline.llm.astream(llm_input, stream_usage=True)
                    while True:
                        try:
                            yield await asyncio.wait_for(anext(llm_aiter), timeout=20)
                        except StopAsyncIteration:
                            break
                    break
                except asyncio.TimeoutError:
                    pass
            else:
                raise Exception('Cannot connect to LLM after trying 5 times. Please check the network connection.')
        
        messages_copy = deepcopy(messages)
        messages_copy.replace_variables(input)
        model_data = {
            'model': llm_config,
            'messages': messages_copy.serialize(),
        }
        return model_data, ainvoke
    
    def extract_json_from_string(self, text: str) -> dict:
        """
        Extracts JSON content from a string, filtering out any extraneous content.

        Args:
            text (str): The string containing JSON content.

        Returns:
            dict: The extracted JSON content as a dictionary.
        """
        try:
            json_str = re.search(r'\{.*\}', text, re.DOTALL).group()
            return json.loads(json_str)
        except (json.JSONDecodeError, AttributeError):
            raise ValueError(f"No valid JSON content found in the string:\n{text}")

    def extract_uuid_from_string(self, text: str) -> str:
        """
        Extracts a UUID from a string, filtering out any extraneous content.

        Args:
            text (str): The string containing a UUID.

        Returns:
            str: The extracted UUID.
        """
        try:
            return re.search(r'[0-9a-fA-F\-]+', text).group()
        except AttributeError:
            raise ValueError("No valid UUID found in the string.")<|MERGE_RESOLUTION|>--- conflicted
+++ resolved
@@ -209,13 +209,10 @@
             user_id=user_id,
             agent_id=agent_id
         )
-<<<<<<< HEAD
         
         if model_info["supplier_name"] == "Anthropic":
             messages.reorganize_messages()
 
-=======
->>>>>>> 6aef4ec9
         ai_message = llm_pipeline.invoke(messages.to_langchain_format(), input)
         content = ai_message.content
         if return_json:
