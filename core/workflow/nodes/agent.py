--- conflicted
+++ resolved
@@ -372,9 +372,6 @@
             output_format, input_ = self._prepare_prompt(
                 agent, workflow_id, app_run_id, user_id, type, node_exec_id, task, bool(datasets), direct_output, is_chat
             )
-<<<<<<< HEAD
-            return_json = output_format in [None, 2]  # Auto match ability or force JSON output
-=======
             # Auto match ability
             #       -- Force JSON output -- return_json is True
             # Ability output format is JSON
@@ -383,7 +380,6 @@
             # Ability output format is not JSON
             #       -- Text output -- return_json is False
             return_json = (output_format is None) or (output_format == 2 and not is_chat)
->>>>>>> 6cda0de2
             model_data, ai_output, prompt_tokens, completion_tokens, total_tokens = self.invoke(
                 app_run_id=app_run_id, 
                 edge_id=edge_id,
