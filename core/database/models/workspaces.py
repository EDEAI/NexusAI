from collections import defaultdict
from typing import Any, Dict, List
from core.database import MySQL
from core.database.models.app_node_executions import AppNodeExecutions
from core.database.models.users import Users
from core.database.models.app_node_user_relation import AppNodeUserRelation
from core.database.models.upload_files import UploadFiles
from core.database.models.chatroom_messages import ChatroomMessages
import math, json
from time import time
from datetime import datetime
from sqlalchemy.sql import text
from core.database.models.app_runs import AppRuns
from core.workflow.variables import create_variable_from_dict, get_first_variable_value, flatten_variable_with_values
from core.workflow.recursive_task import create_recursive_task_category_from_dict
from languages import get_language_content
import os
from config import settings
from core.database.models.agents import Agents
from core.database.models.chatroom_agent_relation import ChatroomAgentRelation
from core.database.models.chatrooms import Chatrooms


class Workspaces(MySQL):
    """
    A class that extends MySQL to manage operations on the {table_name} table.
    """

    table_name = "apps"

    """
    Indicates whether the `apps` table has an `updated_time` column that tracks when a record was last updated
    """
    have_updated_time = True

    def get_workspace_list(self, page: int = 1, page_size: int = 10, uid: int = 0, team_id: int = 0):
        """
        Get Studio - Recent active items on the homepage, including Agent ChatRooms and WorkflowProcesses.

        :param page: The page number for pagination (default is 1).
        :param page_size: The number of records per page (default is 10).
        :param uid: The user ID to filter records by (default is 0).
        :param team_id: The team ID to filter records by (default is 0).

        :return: A dictionary containing:
            - "list": A list of dictionaries, each representing an app with its details, including app_id, process_name, workflow_id, chatroom_id, agent_id, and last_agent_name.
            - "total_count": The total number of matching records.
            - "total_pages": The total number of pages based on the page size.
            - "page": The current page number.
            - "page_size": The number of records per page.
        """
        query_count = f"""
            SELECT COUNT(*)
            FROM apps
            INNER JOIN app_runs ON app_runs.app_id = apps.id
            INNER JOIN (
                SELECT MAX(id) AS max_id, app_id
                FROM app_runs 
                GROUP BY app_id
            ) AS last_runs ON app_runs.id = last_runs.max_id
            WHERE apps.user_id = {uid} AND
                  apps.team_id = {team_id} AND
                  apps.status IN ('1', '2') AND
                  (app_runs.agent_id != 0 OR app_runs.chatroom_id != 0 OR app_runs.workflow_id != 0) AND
                    apps.mode In('1','2','5')AND (
                        app_runs.chatroom_id = 0
                        OR EXISTS (
                            SELECT 1 FROM chatrooms
                            WHERE chatrooms.id = app_runs.chatroom_id
                            AND chatrooms.chat_agent_id = 0
                            AND chatrooms.is_temporary = 0
                        )
                )
        """
        total_count_result = self.execute_query(query_count)

        total_count = total_count_result.scalar()
        check_page = (page - 1) *page_size
        query = f"""
            SELECT apps.id AS app_id,
                   app_runs.name AS process_name,
                   apps.name,
                   apps.icon,
                   apps.avatar,
                   apps.icon_background,
                   app_runs.workflow_id,
                   app_runs.chatroom_id,
                   app_runs.agent_id,
                   app_runs.id AS app_runs_id
            FROM apps
            INNER JOIN app_runs ON app_runs.app_id = apps.id
            INNER JOIN (
                SELECT MAX(id) AS max_id, app_id
                FROM app_runs 
                GROUP BY app_id
            ) AS last_runs ON app_runs.id = last_runs.max_id
            WHERE apps.user_id = {uid} AND
                  apps.team_id = {team_id} AND
                  apps.status IN ('1', '2') AND
                  (app_runs.agent_id != 0 OR app_runs.chatroom_id != 0 OR app_runs.workflow_id != 0)  AND apps.mode In('1','2','5')
                AND (
                        app_runs.chatroom_id = 0
                        OR EXISTS (
                            SELECT 1 FROM chatrooms
                            WHERE chatrooms.id = app_runs.chatroom_id
                            AND chatrooms.chat_agent_id = 0
                            AND chatrooms.is_temporary = 0
                        )
                )
            ORDER BY app_runs.updated_time DESC
            LIMIT {check_page}, {page_size}
            """
        app_list_result = self.execute_query(query)
        app_list = app_list_result.mappings().all()
        if app_list:
            app_list = [dict(app) for app in app_list]

            for app in app_list:
                if app.get('avatar'):
<<<<<<< HEAD
                    app['avatar'] = f"{settings.STORAGE_URL}/upload/{app['avatar']}"
=======
                    if app['avatar'].find('head_icon') == -1:
                        app['avatar'] = f"{settings.STORAGE_URL}/upload/{app['avatar']}"
                    else:
                        app["avatar"] = f"{settings.ICON_URL}/{app['avatar']}"
>>>>>>> 271217e2
                else:
                    if app['icon']:
                        app['avatar'] = f"{settings.ICON_URL}/head_icon/{app['icon']}.png"
                    else:
                        app['avatar'] = f"{settings.ICON_URL}/head_icon/1.png"
                app['last_agent_name'] = ''
                if app["workflow_id"] > 0:
                    app["type"] = 3
                    app["process_name"] = f"{get_language_content('recently_active_process')}【{app['process_name']}】"
                else:
                    app["process_name"] = ''
                if app["chatroom_id"] > 0:
                    app["type"] = 2
                    last_agent = ChatroomMessages().select_one(
                        joins=[
                            ["inner", "agents", 'agents.id = chatroom_messages.agent_id'],
                            ["inner", "apps", "agents.app_id = apps.id"]
                        ],
                        columns=["apps.name"],
                        conditions=[
                            {"column": "chatroom_messages.chatroom_id", "value": app['chatroom_id']},
                            {'column': 'chatroom_messages.agent_id', 'op': '>', 'value': 0}
                        ],
                        order_by="chatroom_messages.id DESC",
                        limit=1
                    )
                    if last_agent:
                        app['last_agent_name'] = f"{get_language_content('recently_active_agent')}【{last_agent['name']}】"

                    agent_relations = ChatroomAgentRelation().select(
                        columns=["agent_id"],
                        conditions=[
                            {"column": "chatroom_id", "value": app['chatroom_id']}
                        ],
                        order_by="id DESC"
                    )
                    agent_ids = [rel['agent_id'] for rel in agent_relations if rel['agent_id'] > 0]
                    app['agents_data'] = []
                    if agent_ids:
                        agents = Agents().select(
                            columns=["apps.avatar","apps.icon"],
                            conditions=[
                                {"column": "id", "op": "in", "value": agent_ids}
                            ],
                            joins=[
                                ["left", "apps", "apps.id = agents.app_id"],
                            ]
                        )
                        # Build a mapping from agent_id to agent information
                        for agent in agents:
                            if agent.get('avatar'):
<<<<<<< HEAD
                                avatar_url = f"{settings.STORAGE_URL}/upload/{agent['avatar']}"
=======
                                if agent.get('avatar').find('head_icon') == -1:
                                    avatar_url = f"{settings.STORAGE_URL}/upload/{agent['avatar']}"
                                else:
                                    avatar_url = f"{settings.ICON_URL}/{agent['avatar']}"
>>>>>>> 271217e2
                            # else:
                            #     avatar_url = ''
                            else:
                                if agent['icon']:
                                    avatar_url = f"{settings.ICON_URL}/head_icon/{agent['icon']}.png"
                                else:
                                    avatar_url = f"{settings.ICON_URL}/head_icon/1.png"
                            app['agents_data'].append({"avatar": avatar_url,"icon": agent.get("icon")})
                if app["agent_id"] > 0:
                    app["type"] = 1

        return {
            "list": app_list,
            "total_count": total_count,
            "total_pages": math.ceil(total_count / page_size),
            "page": page,
            "page_size": page_size
        }

    def get_workflow_log_info(self, workflows_id: int = 0, app_runs_id: int = 0):

        """
        Get Workflow log details.

        :param workflows_id: The workflow ID to filter log details by (default is 0).
        :param app_runs_id: The specific run ID of the application to retrieve logs for (default is 0).

        :return: A dictionary containing:
            - "list": A list of node execution logs with details such as node name, graph, inputs, status, error, and execution times.
            - "app_run_data": A list of application run details including workflow ID, run status, completed steps, error info, token counts, and timestamps.
        """
        from core.llm import get_serialized_prompt_from_messages
        
        app_node_executions = AppNodeExecutions()
        conditions = [
            {"column": "app_node_executions.workflow_id", "value": workflows_id},
            {"column": "app_node_executions.app_run_id", "value": app_runs_id},
            {"column": "app_node_executions.correct_output", "value": 0}
        ]

        app_node_list = app_node_executions.select(
            joins=[
                ["inner", "app_runs", 'app_runs.id = app_node_executions.app_run_id'],
                ["inner", "apps", 'app_runs.app_id = apps.id']
            ],
            columns=["app_node_executions.id", "app_node_executions.level", "app_node_executions.child_level",
                     "app_node_executions.edge_id", "app_node_executions.pre_node_id", "app_node_executions.node_id", "app_node_executions.node_name",
                     "app_node_executions.node_type", "app_node_executions.node_graph", "app_node_executions.inputs",
                     "app_node_executions.model_data AS mod_data", "app_node_executions.task_id",
                     "app_node_executions.status",
                     "app_node_executions.error", "app_node_executions.outputs", "app_node_executions.elapsed_time",
                     "app_node_executions.created_time", "app_node_executions.updated_time",
                     "app_node_executions.finished_time","apps.icon_background", "apps.icon", "apps.avatar","app_node_executions.need_human_confirm","app_node_executions.user_id"],
            conditions=conditions
        )

        app_run_info = []
        app_node_result = []
        if app_node_list:
            child_executions_dict = defaultdict(list)
            recursive_task_executions = {}
            # Dictionary to map edge_id to recursive task execution nodes
            edge_id_to_recursive_task = {}
            
            from api.utils.common import extract_file_list_from_skill_output
            for app_node in app_node_list:
                if app_node.get('avatar'):
<<<<<<< HEAD
                    app_node['avatar'] = f"{settings.STORAGE_URL}/upload/{app_node['avatar']}"
=======
                    if app_node['avatar'].find('head_icon') == -1:
                        app_node['avatar'] = f"{settings.STORAGE_URL}/upload/{app_node['avatar']}"
                    else:
                        app_node['avatar'] = f"{settings.ICON_URL}/{app_node['avatar']}"
>>>>>>> 271217e2
                else:
                    if app_node['icon']:
                        app_node['avatar'] = f"{settings.ICON_URL}/head_icon/{app_node['icon']}.png"
                    else:
                        app_node['avatar'] = f"{settings.ICON_URL}/head_icon/1.png"
                if app_node['need_human_confirm'] == 1:
                    users = Users()
                    app_node_user = AppNodeUserRelation()
                    app_node_user_ids = app_node_user.get_node_user_ids(app_runs_id, app_node['node_id'])
                    app_node['human_confirm_info'] = []
                    for userId in app_node_user_ids:
                        user_info = users.get_user_by_id(userId)
                        app_node['human_confirm_info'].append({
                            'user_id': user_info['id'],
                            'nickname': user_info['nickname']
                        })
                if app_node['child_level'] > 0 and app_node['node_type'] == 'recursive_task_execution':
                    continue

                # Store recursive task execution nodes by edge_id for later reference
                if app_node['node_type'] == 'recursive_task_execution':
                    recursive_task_executions[f"{app_node['level']}-{app_node['node_id']}"] = app_node
                    # Also store by edge_id if available
                    if app_node.get('edge_id'):
                        edge_id_to_recursive_task[app_node['edge_id']] = app_node
                    continue

                if inputs := app_node.get('inputs'):
                    inputs = create_variable_from_dict(inputs)
                    inputs = flatten_variable_with_values(inputs)
                    app_node['inputs'] = inputs
                if outputs := app_node.get('outputs'):
                    app_node['outputs'] = flatten_variable_with_values(create_variable_from_dict(outputs))
                    if app_node['node_type'] in ['llm', 'agent']:
                        app_node['outputs_md'] = get_first_variable_value(create_variable_from_dict(outputs))
                    elif app_node['node_type'] == 'recursive_task_generation' or (app_node['node_type'] == 'recursive_task_execution' and not app_node['task_id']):
                        task_dict = json.loads(get_first_variable_value(create_variable_from_dict(outputs)))
                        app_node['outputs_md'] = create_recursive_task_category_from_dict(task_dict).to_markdown()
                    elif app_node['node_type'] in ['skill', 'custom_code', 'end', 'tool']:
                        file_list = extract_file_list_from_skill_output(app_node['outputs'], app_node['node_graph']['data']['output'])
                        app_node['file_list'] = file_list
                    else:
                        app_node['outputs_md'] = None

                prompt_data = []
                if app_node["mod_data"] is not None:
                    messages = app_node["mod_data"]["messages"]
                    prompt_data = get_serialized_prompt_from_messages(messages)
                app_node["prompt_data"] = prompt_data
                app_node.pop("mod_data")

                app_node['child_executions'] = []

                # Check if this node should be linked to a recursive task execution node via edge_id
                if app_node['node_type'] != 'recursive_task_execution' and app_node.get('edge_id') and app_node['edge_id'] in edge_id_to_recursive_task:
                    parent_node = edge_id_to_recursive_task[app_node['edge_id']]
                    key = f"{parent_node['level']}-{parent_node['node_id']}"
                    child_executions_dict[key].append(app_node)
                else:
                    app_node_result.append(app_node)

            if recursive_task_executions:
                for _, node in recursive_task_executions.items():
                    app_node_result.append(node)
            app_node_result.sort(key=lambda x: x['id'])

            if child_executions_dict:
                for app_node in app_node_result:
                    app_node['child_executions'] = child_executions_dict.get(f"{app_node['level']}-{app_node['node_id']}", [])
                    if app_node['child_executions']:
                        app_node["prompt_data"] = []
                        app_node['elapsed_time'] = app_node_executions.get_task_total_data(app_runs_id, app_node['level'], app_node['node_id'])['total_elapsed_time']
                        task_result = app_node_executions.get_last_task_assignment(app_runs_id, app_node['level'], app_node['node_id'], True)
                        if not task_result:
                            last_assignment = app_node_executions.get_last_task_assignment(app_runs_id, app_node['level'], app_node['node_id'])
                            app_node['status'] = 2 if last_assignment['status'] != 4 else 4
                            app_node['error'] = last_assignment['error']
                            app_node['outputs'] = None
                            app_node['outputs_md'] = None
                            app_node['finished_time'] = None
                        else:
                            app_node['status'] = task_result['status']
                            app_node['error'] = task_result['error']
                            app_node['outputs'] = flatten_variable_with_values(create_variable_from_dict(task_result['outputs'])) if task_result['outputs'] else {}
                            if app_node['node_type'] in ['llm', 'agent'] and app_node['outputs']:
                                app_node['outputs_md'] = get_first_variable_value(create_variable_from_dict(task_result['outputs']))
                            elif app_node['node_type'] in ['recursive_task_generation', 'recursive_task_execution'] and app_node['outputs']:
                                task_dict = json.loads(get_first_variable_value(create_variable_from_dict(task_result['outputs'])))
                                app_node['outputs_md'] = create_recursive_task_category_from_dict(task_dict).to_markdown()
                            else:
                                app_node['outputs_md'] = None

            app_run_info = AppRuns().select(
                columns=[
                    "app_id", "workflow_id", "id AS app_run_id", "type", "level", "status", "error",
                    "completed_steps", "actual_completed_steps", "need_human_confirm", "elapsed_time", "prompt_tokens",
                    "completion_tokens", "total_tokens", "embedding_tokens", "reranking_tokens",
                    "total_steps", "finished_time", "created_time"
                ],
                conditions=[{'column': 'id', 'value': app_runs_id}]
            )
            if app_run_info:
                for log_run in app_run_info:
                    if 'status' in log_run:
                        app_runs_status = log_run['status']
                        if app_runs_status in (1, 2):
                            log_run['status'] = 1
                        elif app_runs_status == 3:
                            log_run['status'] = 2
                        elif app_runs_status == 4:
                            log_run['status'] = 3

        return {
            "list": app_node_result,
            "app_run_data": app_run_info
        }

    def get_workflow_process_log(self, page: int = 0, page_size: int = 0, show_status: int = 0, uid: int = 0):
        """
        Get workflow process logs with pagination and filtering options.

        Args:
            page (int): The page number for pagination (default is 0).
            page_size (int): Number of records per page (default is 0).
            show_status (int): Filter records by status (default is 0).
                - 0: All records
                - 1: Meeting-driven records
                - 2: Agent execution records
                - 3: Workflow execution records
            uid (int): User ID to filter records (default is 0).

        Returns:
            dict: A dictionary containing:
                - list (list): List of workflow process logs with details including:
                    - app_run_id: ID of the application run
                    - apps_name: Name of the application
                    - workflow_id: ID of the workflow
                    - status: Current status of the process
                    - chat_room_name: Name of the associated chatroom
                    - driver_id: ID of the driver record
                    - file_list: List of associated files
                - total_count (int): Total number of records
                - total_pages (int): Total number of pages
                - page (int): Current page number
                - page_size (int): Number of records per page
        """

        # Build base query conditions
        base_where = f"""
        WHERE (apps.user_id = {uid} OR app_runs.user_id = {uid})
        """

        if show_status == 0:
            # All records
            where_clause = f"""
            {base_where}
            AND (
                (app_runs.workflow_id > 0 OR app_runs.agent_id > 0)
                OR (app_runs.app_id = 0 AND app_runs.chatroom_id > 0)
            )
            """
        elif show_status == 1:
            # Meeting-driven records
            where_clause = f"""
            {base_where}
            AND app_runs.app_id = 0 
            AND app_runs.chatroom_id > 0
            """
        elif show_status == 2:
            # Agent execution records
            where_clause = f"""
            {base_where}
            AND app_runs.agent_id > 0 
            AND app_runs.chatroom_id = 0
            """
        elif show_status == 3:
            # Workflow execution records
            where_clause = f"""
            {base_where}
            AND app_runs.workflow_id > 0 
            AND app_runs.chatroom_id = 0
            """

        # Query for total count
        count_sql = f"""
        SELECT COUNT(*) as count
        FROM app_runs
        LEFT JOIN apps ON app_runs.app_id = apps.id
        LEFT JOIN chatroom_driven_records ON chatroom_driven_records.data_source_run_id = app_runs.id
        {where_clause}
        """
        
        total_count_result = self.execute_query(count_sql)
        total_count = total_count_result.scalar()

        offset = (page - 1) * page_size if page > 0 else 0
        # Query for list data
        list_sql = f"""
        SELECT 
            app_runs.id AS app_run_id,
            IFNULL(apps.name, '') AS apps_name,
            app_runs.name AS app_runs_name,
            IFNULL(app_runs.workflow_id, 0) AS workflow_id,
            app_runs.created_time,
            app_runs.elapsed_time,
            app_runs.status,
            app_runs.completed_steps,
            app_runs.total_steps,
            apps.mode,
            IFNULL(apps.icon_background, '') AS icon_background,
            IFNULL(apps.icon, '') AS icon,
            IFNULL(apps.avatar, '') AS avatar,
            IFNULL(app_runs.chatroom_id, 0) AS chatroom_id,
            IFNULL(app_runs.agent_id, 0) AS agent_id,
            IFNULL(apps.id, 0) AS app_id,
            IFNULL(app_runs.user_id, 0) AS user_id,
            IFNULL(users.nickname, '') AS nickname
        FROM app_runs
        LEFT JOIN apps ON app_runs.app_id = apps.id
        LEFT JOIN users ON app_runs.user_id = users.id
        {where_clause}
        ORDER BY app_runs.id DESC
        LIMIT {offset}, {page_size}
        """
        
        log_list_result = self.execute_query(list_sql)
        log_list = [dict(row._mapping) for row in log_list_result]

        if log_list:
            for log in log_list:
                if log.get('avatar'):
<<<<<<< HEAD
                    log['avatar'] = f"{settings.STORAGE_URL}/upload/{log['avatar']}"
=======
                    if log['avatar'].find('head_icon') == -1:
                        log['avatar'] = f"{settings.STORAGE_URL}/upload/{log['avatar']}"
                    else:
                        log['avatar'] = f"{settings.ICON_URL}/{log['avatar']}"
>>>>>>> 271217e2
                else:
                    if log['icon']:
                        log['avatar'] = f"{settings.ICON_URL}/head_icon/{log['icon']}.png"
                    else:
                        log['avatar'] = f"{settings.ICON_URL}/head_icon/1.png"
                # Meeting-driven record - status 1
                if log['app_id'] == 0 and log['chatroom_id'] > 0:
                    log['show_status'] = 1
                    # Get driver_id from chatroom_driven_records
                    driver_sql = f"""
                    SELECT id as driver_id
                    FROM chatroom_driven_records
                    WHERE data_source_run_id = {log['app_run_id']}
                    LIMIT 1
                    """
                    driver_result = self.execute_query(driver_sql)
                    driver_data = driver_result.mappings().first()
                    log['driver_id'] = driver_data['driver_id'] if driver_data else 0

                    # Get chatroom name
                    backup_sql = f"""
                        SELECT DISTINCT IFNULL(apps.name, '') as chat_room_name
                        FROM app_runs
                        INNER JOIN chatrooms ON app_runs.chatroom_id = chatrooms.id
                        INNER JOIN apps ON chatrooms.app_id = apps.id
                        WHERE app_runs.id = {log['app_run_id']}
                        """
                    backup_result = self.execute_query(backup_sql)
                    chat_room_data = backup_result.mappings().first()
                    log['chat_room_name'] = chat_room_data['chat_room_name'] if chat_room_data else ''
                    log['associated_chat_room_name'] = ''
                    
                    agent_relations = ChatroomAgentRelation().select(
                        columns=["agent_id"],
                        conditions=[
                            {"column": "chatroom_id", "value": log['chatroom_id']}
                        ],
                        order_by="id DESC"
                    )
                    

                    agent_ids = [rel['agent_id'] for rel in agent_relations if rel['agent_id'] > 0]
                    
                    
                    log['agents_data'] = []
                    if agent_ids:
                        agents = Agents().select(
                            columns=["apps.avatar","apps.icon"],
                            conditions=[
                                {"column": "id", "op": "in", "value": agent_ids}
                            ],
                            joins=[
                                ["left", "apps", "apps.id = agents.app_id"],
                            ]
                        )
                        
                        # Build a mapping from agent_id to agent information
                        for agent in agents:
                            if agent.get('avatar'):
<<<<<<< HEAD
                                avatar_url = f"{settings.STORAGE_URL}/upload/{agent['avatar']}"
=======
                                if agent.get('avatar').find('head_icon') == -1:
                                    avatar_url = f"{settings.STORAGE_URL}/upload/{agent['avatar']}"
                                else:
                                    avatar_url = f"{settings.ICON_URL}/{agent['avatar']}"
>>>>>>> 271217e2
                            # else:
                            #     avatar_url = ''
                            else:
                                if agent['icon']:
                                    avatar_url = f"{settings.ICON_URL}/head_icon/{agent['icon']}.png"
                                else:
                                    avatar_url = f"{settings.ICON_URL}/head_icon/1.png"
                            log['agents_data'].append({"avatar": avatar_url,"icon": agent.get("icon")})
                        # for agent in agents:
                        #     if agent.get('avatar'):
                        #         agent['avatar'] = f"{settings.STORAGE_URL}/upload/{agent['avatar']}"
                        #     log['agents_data'].append(agent['avatar'])
                    
                    
                    # Get app name from agent or workflow
                    if log['agent_id'] > 0:
                        agent_sql = f"""
                        SELECT IFNULL(apps.name, '') as apps_name
                        FROM agents
                        INNER JOIN apps ON agents.app_id = apps.id
                        WHERE agents.id = {log['agent_id']}
                        """
                        agent_result = self.execute_query(agent_sql)
                        agent_data = agent_result.mappings().first()
                        log['apps_name'] = agent_data['apps_name'] if agent_data else ''
                        log['mode'] = 1
                    elif log['workflow_id'] > 0:
                        workflow_sql = f"""
                        SELECT IFNULL(apps.name, '') as apps_name
                        FROM workflows
                        INNER JOIN apps ON workflows.app_id = apps.id
                        WHERE workflows.id = {log['workflow_id']}
                        """
                        workflow_result = self.execute_query(workflow_sql)
                        workflow_data = workflow_result.mappings().first()
                        log['apps_name'] = workflow_data['apps_name'] if workflow_data else ''
                        log['mode'] = 2

                        workflows_id = log['workflow_id']
                        app_runs_id = log['app_run_id']
                        app_node_executions = AppNodeExecutions()
                        conditions = [
                            {"column": "app_node_executions.workflow_id", "value": workflows_id},
                            {"column": "app_node_executions.app_run_id", "value": app_runs_id},
                            {"column": "app_node_executions.correct_output", "value": 0},
                            {"column": "app_node_executions.node_type", "value": "end"}
                        ]

                        app_node_list = app_node_executions.select_one(
                            joins=[
                                ["inner", "app_runs", 'app_runs.id = app_node_executions.app_run_id'],
                                ["inner", "apps", 'app_runs.app_id = apps.id']
                            ],
                            columns=["app_node_executions.id", "app_node_executions.level", "app_node_executions.child_level",
                                    "app_node_executions.pre_node_id", "app_node_executions.node_id", "app_node_executions.node_name",
                                    "app_node_executions.node_type", "app_node_executions.node_graph", "app_node_executions.inputs",
                                    "app_node_executions.model_data AS mod_data", "app_node_executions.task_id",
                                    "app_node_executions.status",
                                    "app_node_executions.error", "app_node_executions.outputs", "app_node_executions.elapsed_time",
                                    "app_node_executions.created_time", "app_node_executions.updated_time",
                                    "app_node_executions.finished_time","apps.icon_background", "apps.icon","apps.avatar","app_node_executions.need_human_confirm","app_node_executions.user_id"],
                            conditions=conditions
                        )
                        log['file_list'] = []
                        if app_node_list and app_node_list.get('outputs'):
                            
                            if app_node_list.get('avatar'):
<<<<<<< HEAD
                                app_node_list['avatar'] = f"{settings.STORAGE_URL}/upload/{app_node_list['avatar']}"
=======
                                if app_node_list['avatar'].find('head_icon') == -1:
                                    app_node_list['avatar'] = f"{settings.STORAGE_URL}/upload/{app_node_list['avatar']}"
                                else:
                                    app_node_list['avatar'] = f"{settings.ICON_URL}/{app_node_list['avatar']}"
>>>>>>> 271217e2
                            else:
                                if app_node_list['icon']:
                                    app_node_list['avatar'] = f"{settings.ICON_URL}/head_icon/{app_node_list['icon']}.png"
                                else:
                                    app_node_list['avatar'] = f"{settings.ICON_URL}/head_icon/1.png"
                            if outputs := app_node_list.get('outputs'):
                                app_node_list['outputs'] = flatten_variable_with_values(create_variable_from_dict(outputs))
                                
                                from api.utils.common import extract_file_list_from_skill_output
                                file_list = extract_file_list_from_skill_output(app_node_list['outputs'], app_node_list['node_graph']['data']['output'])
                                log['file_list'] = file_list
                        start_time = time()
                        start_datetime_str = datetime.fromtimestamp(start_time) \
                            .replace(microsecond=0).isoformat(sep='_')
                        round_table_orientation_operation = get_language_content('round_table_orientation_operation')
                        log['app_runs_name'] = f"{round_table_orientation_operation}_{start_datetime_str}"
                # Agent execution record - status 2
                elif log['agent_id'] > 0:
                    log['show_status'] = 2
                    log['chat_room_name'] = ''
                    log['file_list'] = []
                    log['agents_data'] = []
                    log['driver_id'] = 0
                    find_chatroom_sql = f"""
                    SELECT chatroom_id
                    FROM chatroom_driven_records
                    WHERE data_driven_run_id = {log['app_run_id']}
                    LIMIT 1
                    """
                    find_chatroom = self.execute_query(find_chatroom_sql)
                    chatroom_data = find_chatroom.mappings().first()
                    if chatroom_data:
                    # Get chatroom name from chatrooms and apps tables
                        chatroom_name_sql = f"""
                        SELECT IFNULL(apps.name, '') as chat_room_name
                        FROM chatrooms
                        INNER JOIN apps ON chatrooms.app_id = apps.id
                        WHERE chatrooms.id = {chatroom_data['chatroom_id']}
                        LIMIT 1
                        """
                        chatroom_name_result = self.execute_query(chatroom_name_sql)
                        chatroom_name_data = chatroom_name_result.mappings().first()
                        log['associated_chat_room_name'] = chatroom_name_data['chat_room_name'] if chatroom_name_data else ''
                    else:
                        log['associated_chat_room_name'] = ''
                # Workflow execution record - status 3
                elif log['workflow_id'] > 0:
                    log['show_status'] = 3
                    log['chat_room_name'] = ''
                    log['driver_id'] = 0
                    log['agents_data'] = []
                    workflows_id = log['workflow_id']
                    app_runs_id = log['app_run_id']
                    find_chatroom_sql = f"""
                    SELECT chatroom_id
                    FROM chatroom_driven_records
                    WHERE data_driven_run_id = {log['app_run_id']}
                    LIMIT 1
                    """
                    find_chatroom = self.execute_query(find_chatroom_sql)
                    chatroom_data = find_chatroom.mappings().first()
                    if chatroom_data:
                    # Get chatroom name from chatrooms and apps tables
                        chatroom_name_sql = f"""
                        SELECT IFNULL(apps.name, '') as chat_room_name
                        FROM chatrooms
                        INNER JOIN apps ON chatrooms.app_id = apps.id
                        WHERE chatrooms.id = {chatroom_data['chatroom_id']}
                        LIMIT 1
                        """
                        chatroom_name_result = self.execute_query(chatroom_name_sql)
                        chatroom_name_data = chatroom_name_result.mappings().first()
                        log['associated_chat_room_name'] = chatroom_name_data['chat_room_name'] if chatroom_name_data else ''
                    else:
                        log['associated_chat_room_name'] = ''
                    
                    app_node_executions = AppNodeExecutions()
                    node_type = 'end'
                    conditions = [
                        {"column": "app_node_executions.workflow_id", "value": workflows_id},
                        {"column": "app_node_executions.app_run_id", "value": app_runs_id},
                        {"column": "app_node_executions.correct_output", "value": 0},
                        {"column": "app_node_executions.node_type", "value": node_type}
                    ]

                    app_node_list = app_node_executions.select_one(
                        joins=[
                            ["inner", "app_runs", 'app_runs.id = app_node_executions.app_run_id'],
                            ["inner", "apps", 'app_runs.app_id = apps.id']
                        ],
                        columns=["app_node_executions.id", "app_node_executions.level", "app_node_executions.child_level",
                                "app_node_executions.pre_node_id", "app_node_executions.node_id", "app_node_executions.node_name",
                                "app_node_executions.node_type", "app_node_executions.node_graph", "app_node_executions.inputs",
                                "app_node_executions.model_data AS mod_data", "app_node_executions.task_id",
                                "app_node_executions.status",
                                "app_node_executions.error", "app_node_executions.outputs", "app_node_executions.elapsed_time",
                                "app_node_executions.created_time", "app_node_executions.updated_time",
                                "app_node_executions.finished_time","apps.icon_background", "apps.icon","apps.avatar","app_node_executions.need_human_confirm","app_node_executions.user_id"],
                        conditions=conditions
                    )
                    log['file_list'] = []
                    if app_node_list and app_node_list.get('outputs'):
                        if app_node_list.get('avatar'):
<<<<<<< HEAD
                            app_node_list['avatar'] = f"{settings.STORAGE_URL}/upload/{app_node_list['avatar']}"
=======
                            if app_node_list['avatar'].find('head_icon') == -1:
                                app_node_list['avatar'] = f"{settings.STORAGE_URL}/upload/{app_node_list['avatar']}"
                            else:
                                app_node_list['avatar'] = f"{settings.ICON_URL}/{app_node_list['avatar']}"
>>>>>>> 271217e2
                        else:
                            if app_node_list['icon']:
                                app_node_list['avatar'] = f"{settings.ICON_URL}/head_icon/{app_node_list['icon']}.png"
                            else:
                                app_node_list['avatar'] = f"{settings.ICON_URL}/head_icon/1.png"
                        if outputs := app_node_list.get('outputs'):
                            app_node_list['outputs'] = flatten_variable_with_values(create_variable_from_dict(outputs))
                            
                            from api.utils.common import extract_file_list_from_skill_output
                            file_list = extract_file_list_from_skill_output(app_node_list['outputs'], app_node_list['node_graph']['data']['output'])
                            log['file_list'] = file_list
                    start_time = time()
                    start_datetime_str = datetime.fromtimestamp(start_time) \
                        .replace(microsecond=0).isoformat(sep='_')
                    round_table_orientation_operation = get_language_content('round_table_orientation_operation')
                    if log['chatroom_id'] > 0:
                        log['app_runs_name'] = f"{round_table_orientation_operation}_{start_datetime_str}"
                else:
                    log['show_status'] = 0
                    log['chat_room_name'] = ''
                    log['file_list'] = []
                    log['agents_data'] = []
                    log['driver_id'] = 0
                    log['associated_chat_room_name'] = ''
                # Default status handling
                if log['status'] in (1, 2):
                    log['status'] = 1
                elif log['status'] == 3:
                    log['status'] = 2
                elif log['status'] == 4:
                    log['status'] = 3

        return {
            "list": log_list,
            "total_count": total_count,
            "total_pages": math.ceil(total_count / page_size),
            "page": page,
            "page_size": page_size
        }

    def get_workspace_workflow_log_list(self, page: int = 1, page_size: int = 10, app_id: int = 0,
                                        app_runs_name: str = "", app_runs_status: int = 0, uid: int = 0):

        """
        Get Workflow log list.

        :param page: The page number for pagination (default is 1).
        :param page_size: The number of records per page (default is 10).
        :param app_id: The application ID to filter logs by (default is 0).
        :param app_runs_name: A string used to search for logs with a specific workflow name (default is "").
        :param app_runs_status: The status of the workflow run to filter logs by (1 for running, 2 for completed, 3 for failed) (default is 0).
        :param uid: The user ID to filter logs by (default is 0).

        :return: A dictionary containing:
            - "list": A list of workflow log dictionaries with details such as app_id, app_runs_id, workflow name, type, status, and other related metadata.
            - "total_count": The total number of matching logs.
            - "total_pages": The total number of pages based on the page size.
            - "page": The current page number.
            - "page_size": The number of records per page.
        """

        conditions = [
            {"column": "apps.user_id", "value": uid},
            {"column": "apps.id", "value": app_id},
            {"column": "apps.mode", "value": 2},
            {"column": "apps.status", "op": "in", "value": [1, 2]}
        ]
        if app_runs_name:
            conditions.append({"column": "app_runs.name", "op": "like", "value": "%" + app_runs_name + "%"})

        if app_runs_status == 1:
            conditions.append({"column": "app_runs.status", "op": "in", "value": [1, 2]})
        elif app_runs_status == 2:
            conditions.append({"column": "app_runs.status", "op": "=", "value": 3})
        elif app_runs_status == 3:
            conditions.append({"column": "app_runs.status", "op": "=", "value": 4})
        else:
            pass

        total_count = self.select(
            aggregates={"id": "count"},
            joins=[
                ["left", "app_runs", "apps.id = app_runs.app_id"]
            ],
            conditions=conditions,
        )[0]["count_id"]

        list = self.select(
            columns=["apps.user_id", "apps.id AS app_id","apps.icon_background", "apps.icon","apps.avatar",
                     "apps.name", "app_runs.id AS app_runs_id", "app_runs.name AS app_runs_name",
                     "app_runs.type AS app_runs_type",
                     "app_runs.level AS app_runs_level", "app_runs.created_time", "app_runs.updated_time",
                     "app_runs.elapsed_time", "app_runs.finished_time", "app_runs.workflow_id",
                     "app_runs.status AS app_runs_status", "app_runs.completed_steps", "app_runs.total_steps",
                     "app_runs.total_tokens","apps.icon_background", "apps.icon",
                     "users.nickname"
                     ],
            joins=[
                ["left", "app_runs", "apps.id = app_runs.app_id"],
                ["left", "users", "users.id = app_runs.user_id"]
            ],
            conditions=conditions,
            order_by="app_runs.id DESC",
            limit=page_size,
            offset=(page - 1) * page_size
        )

        if list:
            for log in list:
                if log.get('avatar'):
<<<<<<< HEAD
                    log['avatar'] = f"{settings.STORAGE_URL}/upload/{log['avatar']}"
=======
                    if log['avatar'].find('head_icon') == -1:
                        log['avatar'] = f"{settings.STORAGE_URL}/upload/{log['avatar']}"
                    else:
                        log['avatar'] = f"{settings.ICON_URL}/{log['avatar']}"
>>>>>>> 271217e2
                else:
                    if log['icon']:
                        log['avatar'] = f"{settings.ICON_URL}/head_icon/{log['icon']}.png"
                    else:
                        log['avatar'] = f"{settings.ICON_URL}/head_icon/1.png"
                if 'app_runs_status' in log:
                    status = log['app_runs_status']
                    if status in (1, 2):
                        log['app_runs_status'] = 1
                    elif status == 3:
                        log['app_runs_status'] = 2
                    elif status == 4:
                        log['app_runs_status'] = 3

        return {
            "list": list,
            "total_count": total_count,
            "total_pages": math.ceil(total_count / page_size),
            "page": page,
            "page_size": page_size
        }<|MERGE_RESOLUTION|>--- conflicted
+++ resolved
@@ -117,14 +117,10 @@
 
             for app in app_list:
                 if app.get('avatar'):
-<<<<<<< HEAD
-                    app['avatar'] = f"{settings.STORAGE_URL}/upload/{app['avatar']}"
-=======
                     if app['avatar'].find('head_icon') == -1:
                         app['avatar'] = f"{settings.STORAGE_URL}/upload/{app['avatar']}"
                     else:
                         app["avatar"] = f"{settings.ICON_URL}/{app['avatar']}"
->>>>>>> 271217e2
                 else:
                     if app['icon']:
                         app['avatar'] = f"{settings.ICON_URL}/head_icon/{app['icon']}.png"
@@ -176,14 +172,10 @@
                         # Build a mapping from agent_id to agent information
                         for agent in agents:
                             if agent.get('avatar'):
-<<<<<<< HEAD
-                                avatar_url = f"{settings.STORAGE_URL}/upload/{agent['avatar']}"
-=======
                                 if agent.get('avatar').find('head_icon') == -1:
                                     avatar_url = f"{settings.STORAGE_URL}/upload/{agent['avatar']}"
                                 else:
                                     avatar_url = f"{settings.ICON_URL}/{agent['avatar']}"
->>>>>>> 271217e2
                             # else:
                             #     avatar_url = ''
                             else:
@@ -251,14 +243,10 @@
             from api.utils.common import extract_file_list_from_skill_output
             for app_node in app_node_list:
                 if app_node.get('avatar'):
-<<<<<<< HEAD
-                    app_node['avatar'] = f"{settings.STORAGE_URL}/upload/{app_node['avatar']}"
-=======
                     if app_node['avatar'].find('head_icon') == -1:
                         app_node['avatar'] = f"{settings.STORAGE_URL}/upload/{app_node['avatar']}"
                     else:
                         app_node['avatar'] = f"{settings.ICON_URL}/{app_node['avatar']}"
->>>>>>> 271217e2
                 else:
                     if app_node['icon']:
                         app_node['avatar'] = f"{settings.ICON_URL}/head_icon/{app_node['icon']}.png"
@@ -490,14 +478,10 @@
         if log_list:
             for log in log_list:
                 if log.get('avatar'):
-<<<<<<< HEAD
-                    log['avatar'] = f"{settings.STORAGE_URL}/upload/{log['avatar']}"
-=======
                     if log['avatar'].find('head_icon') == -1:
                         log['avatar'] = f"{settings.STORAGE_URL}/upload/{log['avatar']}"
                     else:
                         log['avatar'] = f"{settings.ICON_URL}/{log['avatar']}"
->>>>>>> 271217e2
                 else:
                     if log['icon']:
                         log['avatar'] = f"{settings.ICON_URL}/head_icon/{log['icon']}.png"
@@ -557,14 +541,10 @@
                         # Build a mapping from agent_id to agent information
                         for agent in agents:
                             if agent.get('avatar'):
-<<<<<<< HEAD
-                                avatar_url = f"{settings.STORAGE_URL}/upload/{agent['avatar']}"
-=======
                                 if agent.get('avatar').find('head_icon') == -1:
                                     avatar_url = f"{settings.STORAGE_URL}/upload/{agent['avatar']}"
                                 else:
                                     avatar_url = f"{settings.ICON_URL}/{agent['avatar']}"
->>>>>>> 271217e2
                             # else:
                             #     avatar_url = ''
                             else:
@@ -632,14 +612,10 @@
                         if app_node_list and app_node_list.get('outputs'):
                             
                             if app_node_list.get('avatar'):
-<<<<<<< HEAD
-                                app_node_list['avatar'] = f"{settings.STORAGE_URL}/upload/{app_node_list['avatar']}"
-=======
                                 if app_node_list['avatar'].find('head_icon') == -1:
                                     app_node_list['avatar'] = f"{settings.STORAGE_URL}/upload/{app_node_list['avatar']}"
                                 else:
                                     app_node_list['avatar'] = f"{settings.ICON_URL}/{app_node_list['avatar']}"
->>>>>>> 271217e2
                             else:
                                 if app_node_list['icon']:
                                     app_node_list['avatar'] = f"{settings.ICON_URL}/head_icon/{app_node_list['icon']}.png"
@@ -743,14 +719,10 @@
                     log['file_list'] = []
                     if app_node_list and app_node_list.get('outputs'):
                         if app_node_list.get('avatar'):
-<<<<<<< HEAD
-                            app_node_list['avatar'] = f"{settings.STORAGE_URL}/upload/{app_node_list['avatar']}"
-=======
                             if app_node_list['avatar'].find('head_icon') == -1:
                                 app_node_list['avatar'] = f"{settings.STORAGE_URL}/upload/{app_node_list['avatar']}"
                             else:
                                 app_node_list['avatar'] = f"{settings.ICON_URL}/{app_node_list['avatar']}"
->>>>>>> 271217e2
                         else:
                             if app_node_list['icon']:
                                 app_node_list['avatar'] = f"{settings.ICON_URL}/head_icon/{app_node_list['icon']}.png"
@@ -861,14 +833,10 @@
         if list:
             for log in list:
                 if log.get('avatar'):
-<<<<<<< HEAD
-                    log['avatar'] = f"{settings.STORAGE_URL}/upload/{log['avatar']}"
-=======
                     if log['avatar'].find('head_icon') == -1:
                         log['avatar'] = f"{settings.STORAGE_URL}/upload/{log['avatar']}"
                     else:
                         log['avatar'] = f"{settings.ICON_URL}/{log['avatar']}"
->>>>>>> 271217e2
                 else:
                     if log['icon']:
                         log['avatar'] = f"{settings.ICON_URL}/head_icon/{log['icon']}.png"
