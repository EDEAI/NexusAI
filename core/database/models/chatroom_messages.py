--- conflicted
+++ resolved
@@ -134,14 +134,10 @@
                     item['content'] = item['message']
 
                     if item.get('avatar'):
-<<<<<<< HEAD
-                        item['avatar'] = f"{settings.STORAGE_URL}/upload/{item['avatar']}"
-=======
                         if item['avatar'].find('head_icon') == -1:
                             item['avatar'] = f"{settings.STORAGE_URL}/upload/{item['avatar']}"
                         else:
                             item["avatar"] = f"{settings.ICON_URL}/{item['avatar']}"
->>>>>>> 271217e2
                     else:
                         if item['icon']:
                             item['avatar'] = f"{settings.ICON_URL}/head_icon/{item['icon']}.png"
@@ -202,14 +198,10 @@
                         item['content'] = item['message']
 
                         if item.get('avatar'):
-<<<<<<< HEAD
-                            item['avatar'] = f"{settings.STORAGE_URL}/upload/{item['avatar']}"
-=======
                             if item['avatar'].find('head_icon') == -1:
                                 item['avatar'] = f"{settings.STORAGE_URL}/upload/{item['avatar']}"
                             else:
                                 item["avatar"] = f"{settings.ICON_URL}/{item['avatar']}"
->>>>>>> 271217e2
                         else:
                             if item['icon']:
                                 item['avatar'] = f"{settings.ICON_URL}/head_icon/{item['icon']}.png"
