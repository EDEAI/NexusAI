from core.database import MySQL
from core.database.models.agents import Agents
from core.database.models.chatroom_agent_relation import ChatroomAgentRelation
import math
from typing import Any, Dict
import os
from config import settings
from datetime import datetime, timedelta


class Chatrooms(MySQL):
    """
    A class that extends MySQL to manage operations on the {table_name} table.
    """

    table_name = "chatrooms"
    """
    Indicates whether the `chatrooms` table has an `update_time` column that tracks when a record was last updated.
    """
    have_updated_time = True

    def search_agent_id(self, agent_id: int):
        """
        Searches for an agent by its ID.

        This function queries the database to find an agent with the specified ID in the Agents table.
        It uses the `select_one` method from the `Agents` model to perform the search based on
        the provided agent ID. If an agent with the given ID exists, the function returns a dictionary
        indicating success. Otherwise, it indicates failure.

        :param agent_id: The ID of the agent to search for in the database.
        :type agent_id: int

        :return: A dictionary indicating the search result status.
                 - {'status': 1}: If the agent is found in the database.
                 - {'status': 0}: If the agent is not found in the database.
        :rtype: dict
        """
        agent_model = Agents()
        info = agent_model.select_one(
            columns=[
                'id',
            ],
            conditions=[
                {"column": "id", "value": agent_id},
            ]
        )
        if info is not None:
            return {'status': 1}
        else:
            return {'status': 0}
        
    def get_chatroom_by_id(self, chatroom_id: int) -> Dict[str, Any]:
        """
        Retrieves a chatroom record by its ID.

        This function queries the database to find a chatroom with the specified ID.
        It joins with the apps table to get the chatroom name and checks that the
        chatroom status is active.

        :param chatroom_id: The ID of the chatroom to retrieve.
        :type chatroom_id: int

        :return: A dictionary containing the chatroom information.
        :rtype: Dict[str, Any]

        :raises AssertionError: If no chatroom is found with the given ID.
        """
        chatroom = self.select_one(
            columns=[
                'apps.name'
            ],
            joins=[['inner', 'apps', 'chatrooms.app_id = apps.id']],
            conditions=[
                {'column': 'id', 'value': chatroom_id},
                {'column': 'status', 'value': 1}
            ]
        )
        assert chatroom
        return chatroom

    def search_chatrooms_id(self, chatroom_id: int, user_id: int):
        """
        Retrieves information about a chat room by its ID.

        This function queries the database for a chat room with the specified ID.
        If the chat room exists, it returns a dictionary containing the chat room's
        maximum round, app ID, and a status code indicating success.

        :param chatroom_id: The ID of the chat room to search for.
        :return: A dictionary containing the chat room's information and a status code.
                 - If the chat room is found, the status code is 1.
                 - If the chat room is not found, the status code is 0.
        """
        info = self.select_one(
            columns=[
                'id', 'max_round', 'app_id', 'status', 'chat_status', 'smart_selection', 'initial_message_id'
            ],
            conditions=[
                {"column": "id", "value": chatroom_id},
                {"column": "user_id", "value": user_id},
                {"column": "status", "value": 1},
            ]
        )
        if info is not None:
            return {'status': 1, 'chat_status':info['chat_status'] ,'max_round': info['max_round'], 'app_id': info['app_id'], 'chatroom_status': info['status'], 'smart_selection': info['smart_selection'], 'initial_message_id': info['initial_message_id']}
        else:
            return {'status': 0}

    def all_chat_room_list(self, page: int = 1, page_size: int = 10, uid: int = 0, name: str = "", is_temporary: bool = False):
        """
        Retrieves a list of chat rooms with pagination, filtering by user ID and chat room name.

        :param page: The page number for pagination.
        :param page_size: The number of items per page.
        :param uid: The ID of the user to filter chat rooms by.
        :param name: The name of the chat room to filter by.
        :return: A dictionary containing the list of chat rooms, total count, total pages, current page, and page size.
        """
        conditions = [
            {"column": "chatrooms.status", "value": 1},
            {"column": "apps.status", "value": 1},
            {"column": "apps.mode", "value": 5},
            {"column": "chatrooms.user_id", "value": uid},
            {"column": "chatrooms.chat_agent_id", "value": 0},
        ]

        if is_temporary:    
            # conditions.append({"column": "chatrooms.is_temporary", "value": 1})
            conditions.append({"column": "chatrooms.is_temporary", "op": "in", "value": [1, 0]})
        else:
            conditions.append({"column": "chatrooms.is_temporary", "value": 0})

        if name:
            conditions.append({"column": "apps.name", "op": "like", "value": "%" + name + "%"})

        total_count = self.select_one(
            aggregates={"id": "count"},
            joins=[
                ["left", "apps", "chatrooms.app_id = apps.id"],
            ],
            conditions=conditions,
        )["count_id"]

        chatroom_list = self.select(
            columns=[
                "apps.name",
                "apps.description",
                "chatrooms.id as chatroom_id",
                "chatrooms.chat_status",
                "chatrooms.active",
                "chatrooms.status as chatroom_status",
                "chatrooms.smart_selection",
                "chatrooms.is_temporary",
                "chatrooms.last_chat_time",
                "apps.id as app_id"
            ],
            joins=[
                ["left", "apps", "chatrooms.app_id = apps.id"]
            ],
            conditions=conditions,
            order_by="chatrooms.last_chat_time DESC",
            limit=page_size,
            offset=(page - 1) * page_size
        )

        for chat_item in chatroom_list:
            chat_item['last_chat_time_display'] = self.format_wechat_time(chat_item['last_chat_time'])
            chat_item['agent_list'] = []
            agent_list = ChatroomAgentRelation().select(
                columns=["agent_id", "chatroom_id"],
                conditions=[
                    {"column": "chatroom_id", "value": chat_item['chatroom_id']}
                ],
                order_by="id DESC"
            )

            if agent_list:
                for agent_item in agent_list:
                    if agent_item['agent_id'] > 0:
                        agent_data = Agents().select_one(
                            columns=["apps.name", "apps.description", "agents.id AS agent_id", 
                                   "agents.app_id", "apps.icon", "apps.avatar",
                                   "apps.icon_background", "agents.obligations"],
                            conditions=[
                                {"column": "id", "value": agent_item['agent_id']}
                            ],
                            joins=[
                                ["left", "apps", "apps.id = agents.app_id"],
                            ]
                        )
                        
                        if agent_data and agent_data.get('avatar'):
<<<<<<< HEAD
                            agent_data['avatar'] = f"{settings.STORAGE_URL}/upload/{agent_data['avatar']}"
=======
                            if agent_data['avatar'].find('head_icon') == -1:
                                agent_data['avatar'] = f"{settings.STORAGE_URL}/upload/{agent_data['avatar']}"
                            else:
                                agent_data["avatar"] = f"{settings.ICON_URL}/{agent_data['avatar']}"
>>>>>>> 271217e2
                        else:
                            if agent_data['icon']:
                                agent_data['avatar'] = f"{settings.ICON_URL}/head_icon/{agent_data['icon']}.png"
                            else:
                                agent_data['avatar'] = f"{settings.ICON_URL}/head_icon/1.png"
                            
                        chat_item['agent_list'].append(agent_data)

        for room in chatroom_list:
            if 'agent_list' in room and isinstance(room['agent_list'], list):
                room['agent_list'] = [a for a in room['agent_list'] if isinstance(a, dict)]

        return {
            "list": chatroom_list,
            "total_count": total_count,
            "total_pages": math.ceil(total_count / page_size),
            "page": page,
            "page_size": page_size
        }
    
    @staticmethod
    def format_wechat_time(dt: datetime) -> str:
        now = datetime.now()
        today = now.date()
        if dt is None:
            return ""
        if isinstance(dt, str):
            try:
                dt = datetime.strptime(dt, "%Y-%m-%d %H:%M:%S")
            except Exception:
                return dt  # 保底返回原始字符串

        delta = today - dt.date()
        if delta.days == 0:
            # 今天
            hour = dt.hour
            if hour < 12:
                return f"上午 {dt.strftime('%H:%M')}"
            else:
                return f"下午 {dt.strftime('%H:%M')}"
        elif delta.days == 1:
            return "昨天"
        elif delta.days == 2:
            return "前天"
        elif dt.year == now.year:
            return dt.strftime("%m/%d")
        else:
            return dt.strftime("%Y/%m/%d")
        
    def recent_chatroom_list(self, chatroom_id: int, uid: int = 0):
        """
        Retrieves a list of the most recently active chat rooms for a given user, excluding a specific chat room.

        This function queries the database to find the most recently active chat rooms for the specified user,
        based on the 'last_run_time' from the 'app_runs' table. It excludes the chat room with the provided chatroom_id.
        It then retrieves the associated agents for each chat room in the list.

        Parameters:
        - chatroom_id (int): The ID of the chat room to exclude from the list. Required.
        - uid (int): The ID of the user to retrieve chat rooms for. Defaults to 0.

        Returns:
        - dict: A dictionary containing the list of recent chat rooms, with each chat room including its associated agents.
        """
        try:
            query = f"""
                SELECT apps.name, apps.description, chatrooms.id as chatroom_id, chatrooms.active, apps.id as app_id
                FROM chatrooms
                INNER JOIN apps ON chatrooms.app_id = apps.id
                INNER JOIN (
                    SELECT chatroom_id, MAX(created_time) as last_run_time
                    FROM app_runs
                    GROUP BY chatroom_id
                ) AS last_runs ON chatrooms.id = last_runs.chatroom_id
                WHERE chatrooms.status = 1 AND chatrooms.is_temporary = 0 AND chatrooms.chat_agent_id = 0 AND apps.status = 1 AND apps.mode = 5 AND chatrooms.user_id = {uid} AND chatrooms.id != {chatroom_id}
                ORDER BY last_run_time DESC
                LIMIT 5
            """
            list = self.execute_query(query)
            rows = list.mappings().all()
            chatrooms = [dict(row) for row in rows]
            for chatroom in chatrooms:
                chatroom_id = chatroom.get("chatroom_id")
                if chatroom_id:
                    agent_list = ChatroomAgentRelation().show_chatroom_agent(chatroom_id)
                    chatroom["agent_list"] = agent_list
            return {"list": chatrooms}
        except Exception as e:
            print(f"An error occurred: {e}")
            return {"list": []}

    def get_chatrooms_by_agent(self, agent_id: int, page: int = 1, page_size: int = 10, 
                                show_all: bool = False, current_user_id: int = 0):
        """
        Retrieve chat rooms that exclusively contain the specified agent.
        Only chat rooms where the agent list has exactly one entry and that agent's id equals agent_id are returned.
        Supports pagination unless show_all is True.
        """
        conditions = [
            {"column": "chatrooms.status", "value": 1},
            {"column": "apps.status", "value": 1},
            {"column": "apps.mode", "value": 5},
            {"column": "chatroom_agent_relation.agent_id", "value": agent_id},
            {"column": "chatrooms.user_id", "value": current_user_id},
            {"column": "chatrooms.is_temporary", "value": 1},
        ]
        joins = [
            ["inner", "chatroom_agent_relation", "chatrooms.id = chatroom_agent_relation.chatroom_id"],
            ["left", "apps", "chatrooms.app_id = apps.id"]
        ]
        # Fetch the list based on pagination or all records
        if show_all:
            chat_list = self.select(
                columns=[
                    "apps.name", "apps.description", "chatrooms.id as chatroom_id", "chatrooms.chat_status",
                    "chatrooms.active", "chatrooms.status as chatroom_status", "chatrooms.smart_selection",
                    "apps.id as app_id", "chatrooms.created_time", "chatrooms.last_chat_time"
                ],
                joins=joins,
                conditions=conditions,
                order_by="chatrooms.id DESC,chatrooms.last_chat_time DESC"
            )
        else:
            chat_list = self.select(
                columns=[
                    "apps.name", "apps.description", "chatrooms.id as chatroom_id", "chatrooms.chat_status",
                    "chatrooms.active", "chatrooms.status as chatroom_status", "chatrooms.smart_selection",
                    "apps.id as app_id", "chatrooms.created_time", "chatrooms.last_chat_time"
                ],
                joins=joins,
                conditions=conditions,
                order_by="chatrooms.id DESC , chatrooms.last_chat_time DESC",
                limit=page_size,
                offset=(page - 1) * page_size
            )

        # Populate agent list for each chat room
        for chat_item in chat_list:
            chat_item['agent_list'] = []
            agent_relations = ChatroomAgentRelation().select(
                columns=["agent_id"],
                conditions=[{"column": "chatroom_id", "value": chat_item['chatroom_id']}],
                order_by="id DESC"
            )
            for rel in agent_relations:
                if rel['agent_id'] > 0:
                    agent_info = Agents().select_one(
                        columns=["apps.name", "apps.description", "agents.id AS agent_id", "agents.app_id",
                                 "apps.icon", "apps.avatar", "apps.icon_background", "agents.obligations"],
                        conditions=[{"column": "id", "value": rel['agent_id']}],
                        joins=[["left", "apps", "apps.id = agents.app_id"]]
                    )
                    if agent_info:
                        if agent_info.get('avatar'):
<<<<<<< HEAD
                            agent_info['avatar'] = f"{settings.STORAGE_URL}/upload/{agent_info['avatar']}"
=======
                            if item['avatar'].find('head_icon') == -1:
                                agent_info['avatar'] = f"{settings.STORAGE_URL}/upload/{agent_info['avatar']}"
                            else:
                                agent_info["avatar"] = f"{settings.ICON_URL}/{agent_info['avatar']}"
>>>>>>> 271217e2
                        else:
                            if agent_info['icon']:
                                agent_info['avatar'] = f"{settings.ICON_URL}/head_icon/{agent_info['icon']}.png"
                            else:
                                agent_info['avatar'] = f"{settings.ICON_URL}/head_icon/1.png"
                        chat_item['agent_list'].append(agent_info)

        # Filter: only keep chatrooms where the agent list has exactly one agent and that agent's id equals agent_id.
        filtered_list = [
            room for room in chat_list
            if len(room.get('agent_list', [])) == 1 and room['agent_list'][0]['agent_id'] == agent_id
        ]
        total = len(filtered_list)
        total_pages = 1 if show_all else ((total + page_size - 1) // page_size)
        for room in filtered_list:
            if 'agent_list' in room and isinstance(room['agent_list'], list):
                room['agent_list'] = [a for a in room['agent_list'] if isinstance(a, dict)]
        return {
            "list": filtered_list,
            "total_count": total,
            "total_pages": total_pages,
            "page": page,
            "page_size": page_size
        }<|MERGE_RESOLUTION|>--- conflicted
+++ resolved
@@ -191,14 +191,10 @@
                         )
                         
                         if agent_data and agent_data.get('avatar'):
-<<<<<<< HEAD
-                            agent_data['avatar'] = f"{settings.STORAGE_URL}/upload/{agent_data['avatar']}"
-=======
                             if agent_data['avatar'].find('head_icon') == -1:
                                 agent_data['avatar'] = f"{settings.STORAGE_URL}/upload/{agent_data['avatar']}"
                             else:
                                 agent_data["avatar"] = f"{settings.ICON_URL}/{agent_data['avatar']}"
->>>>>>> 271217e2
                         else:
                             if agent_data['icon']:
                                 agent_data['avatar'] = f"{settings.ICON_URL}/head_icon/{agent_data['icon']}.png"
@@ -353,14 +349,10 @@
                     )
                     if agent_info:
                         if agent_info.get('avatar'):
-<<<<<<< HEAD
-                            agent_info['avatar'] = f"{settings.STORAGE_URL}/upload/{agent_info['avatar']}"
-=======
                             if item['avatar'].find('head_icon') == -1:
                                 agent_info['avatar'] = f"{settings.STORAGE_URL}/upload/{agent_info['avatar']}"
                             else:
                                 agent_info["avatar"] = f"{settings.ICON_URL}/{agent_info['avatar']}"
->>>>>>> 271217e2
                         else:
                             if agent_info['icon']:
                                 agent_info['avatar'] = f"{settings.ICON_URL}/head_icon/{agent_info['icon']}.png"
