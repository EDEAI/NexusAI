--- conflicted
+++ resolved
@@ -180,14 +180,10 @@
         if list:
             for item in list:
                 if item.get('avatar'):
-<<<<<<< HEAD
-                    item['avatar'] = f"{settings.STORAGE_URL}/upload/{item['avatar']}"
-=======
                     if item['avatar'].find('head_icon') == -1:
                         item['avatar'] = f"{settings.STORAGE_URL}/upload/{item['avatar']}"
                     else:
                         item["avatar"] = f"{settings.ICON_URL}/{item['avatar']}"
->>>>>>> 271217e2
                 else:
                     if item['icon']:
                         item['avatar'] = f"{settings.ICON_URL}/head_icon/{item['icon']}.png"
