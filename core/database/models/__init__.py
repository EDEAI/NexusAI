--- conflicted
+++ resolved
@@ -46,11 +46,8 @@
 from .roles import Roles
 from .permissions import Permission
 from .role_permission import RolePermission
-<<<<<<< HEAD
-=======
 from .user_team_relations import UserTeamRelations
 
->>>>>>> 271217e2
 
 
 __all__ = [
@@ -94,10 +91,6 @@
     'MCPServers',
     'Roles',
     'Permission',
-<<<<<<< HEAD
-    'RolePermission'
-=======
     'RolePermission',
     'UserTeamRelations'
->>>>>>> 271217e2
 ]